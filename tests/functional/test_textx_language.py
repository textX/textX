from __future__ import unicode_literals
import sys
import pytest

from textx import metamodel_from_str, TextXSyntaxError
from textx.lang import ALL_TYPE_NAMES
from textx.const import RULE_MATCH, RULE_ABSTRACT, RULE_COMMON

if sys.version < '3':
    text = unicode  # noqa
else:
    text = str


def test_common_rule():

    grammar = """
    Model: a = 'something';
    """
    meta = metamodel_from_str(grammar)
    assert meta

    model = meta.model_from_str('something')
    assert model
    assert model.__class__.__name__ == "Model"
    assert model.a == "something"


def test_abstract_rule():

    grammar = """
    Model: 'start' attr=Rule;
    Rule: Rule1|Rule2|Rule3;
    Rule1: RuleA|RuleB;
    RuleA: a=INT;
    RuleB: a=STRING;
    Rule2: b=STRING;
    Rule3: c=ID;
    """
    meta = metamodel_from_str(grammar)
    assert meta
    assert set([x.__name__ for x in meta]) == \
        set(['Model', 'Rule', 'RuleA', 'RuleB', 'Rule1', 'Rule2', 'Rule3'])\
        .union(set(ALL_TYPE_NAMES))
    assert meta['Rule']._tx_type is RULE_ABSTRACT
    assert meta['Rule1']._tx_type is RULE_ABSTRACT

    model = meta.model_from_str('start 34')
    assert model
    assert model.attr
    assert model.attr.a == 34
    assert model.attr.__class__.__name__ == 'RuleA'


def test_abstract_single():
    """
    Test abstract rule with single rule reference.
    """
    grammar = """
    IconSpecification:
        commands*=Command
    ;

    Command:
        ImageCommand
    ;

    ImageCommand:
        'image' '(' image_file=STRING ')'
    ;
    """
    metamodel = metamodel_from_str(grammar)
    metamodel.model_from_str('image("testimage.svg")')

    assert metamodel['IconSpecification']._tx_type is RULE_COMMON
    assert metamodel['Command']._tx_type is RULE_ABSTRACT
    assert metamodel['Command']._tx_inh_by == [metamodel['ImageCommand']]
    assert metamodel['ImageCommand']._tx_type is RULE_COMMON


def test_abstract_with_match_rule():
    """To be abstract rule at least one alternative must be either abstract or
    common.
    """

    grammar = """
    Rule: STRING|Rule1|ID;
    Rule1: a='a'; // common rule
    """
    meta = metamodel_from_str(grammar)
    assert meta['Rule']._tx_type is RULE_ABSTRACT


def test_unreferenced_abstract_rule():
    """
    Test that unreferenced abstract rule is properly recognized.
    """
    grammar = """
    First: name=ID;
    Second: Third;
    Third: a=STRING;
    """
    mm = metamodel_from_str(grammar)

    assert mm['First']._tx_type == RULE_COMMON
    assert mm['Second']._tx_type == RULE_ABSTRACT
    assert mm['Second']._tx_inh_by == [mm['Third']]
    assert mm['Third']._tx_type == RULE_COMMON


def test_match_rule():
    """
    Match rule always returns string.
    """

    grammar = """
    Rule: 'one'|'two'|'three';
    """
    meta = metamodel_from_str(grammar)
    assert meta
    assert meta['Rule']._tx_type is RULE_MATCH

    model = meta.model_from_str('two')
    assert model
    assert model.__class__ == text
    assert model == "two"


def test_match_rule_multiple():
    """
    If match rule has multiple simple matches resulting string should
    be made by concatenation of simple matches.
    """
    grammar = """
    Rule: 'one' 'two' | 'three';
    """
    meta = metamodel_from_str(grammar)
    assert meta
    assert meta['Rule']._tx_type is RULE_MATCH

    model = meta.model_from_str(' one two')
    assert model
    assert model.__class__ == text
    assert model == "onetwo"


def test_match_rule_complex():
    """
    Test match rule that has complex expressions.
    """
    grammar = """
    Rule: ('one' /\d+/)* 'foo'+ |'two'|'three';
    """
    meta = metamodel_from_str(grammar)
    assert meta
    assert meta['Rule']._tx_type is RULE_MATCH

    model = meta.model_from_str('one 45 one 78 foo foo foo')
    assert model
    assert model.__class__ == text
    assert model == "one45one78foofoofoo"


def test_match_rule_suppress():
    """
    Test suppressing operator in match rules.
    """
    grammar = """
    FullyQualifiedID[noskipws]:
        /\s*/-
        QuotedID+['.']
        /\s*/-
    ;
    QuotedID:
        '"'?- ID '"'?-
    ;
    """

    meta = metamodel_from_str(grammar)
    model = meta.model_from_str('''
                                first."second".third."fourth"
                                ''')
    assert model == 'first.second.third.fourth'

    # Checking suppress rule reference
    grammar = """
        First: 'a' Second- Third;
        Second: 'b';
        Third: Second;
    """
    meta = metamodel_from_str(grammar)
    model = meta.model_from_str('a b b')
    # Second b should be suppressed
    assert model == 'ab'


def test_rule_single_reference_to_match_rule():
    """
    Test that rule with single reference to match rule is match rule.
    """
    grammar = """
    First: name=ID Second;
    Second: Third;
    Third: STRING|INT;
    """
    mm = metamodel_from_str(grammar)

    assert mm['First']._tx_type == RULE_COMMON
    assert mm['Second']._tx_type == RULE_MATCH
    assert mm['Third']._tx_type == RULE_MATCH


def test_regex_match_rule():
    """
    Match rule always returns string.
    """

    grammar = """
    Rule: 'one'|/bar.?/|'three';
    """
    meta = metamodel_from_str(grammar)
    assert meta
    assert meta['Rule']._tx_type is RULE_MATCH
    assert set([x.__name__ for x in meta]) == set(['Rule'])\
        .union(set(ALL_TYPE_NAMES))

    model = meta.model_from_str('bar7')
    assert model
    assert model.__class__ == text
    assert model == "bar7"


def test_basetype_match_rule_is_match():
    """
    Test that ordered choice of basetypes is a match rule.
    """
    grammar = """
    Rule: INT|ID;
    """
    meta = metamodel_from_str(grammar)
    assert meta
    assert meta['Rule']._tx_type is RULE_MATCH

    model = meta.model_from_str('34')
    assert model
    assert model.__class__ == int
    assert model == 34


def test_simple_match_basetype_is_match_rule():
    """
    Test that ordered choice of simple matches and base types
    is a match rule.
    """

    grammar = """
    Rule: INT|'one'|ID;
    """
    meta = metamodel_from_str(grammar)
    assert meta
    assert meta['Rule']._tx_type is RULE_MATCH

    model = meta.model_from_str('34')
    assert model
    assert model.__class__ == int
    assert model == 34


def test_all_basetypes():
    """
    Test that base types are matched properly.
    """
    grammar = """
        Rule:
            a=FLOAT
            b=INT
            c1=BOOL
            c2=BOOL
            d1=STRING
            d2=STRING
            e=ID
        ;
    """
    meta = metamodel_from_str(grammar)
    assert meta
    assert meta['Rule']._tx_type is RULE_COMMON
    assert meta['BASETYPE']._tx_type is RULE_MATCH
    assert meta['NUMBER']._tx_type is RULE_MATCH
    assert meta['INT']._tx_type is RULE_MATCH
    assert meta['FLOAT']._tx_type is RULE_MATCH
    assert meta['STRING']._tx_type is RULE_MATCH
    assert meta['BOOL']._tx_type is RULE_MATCH

    model = meta.model_from_str('3.4 5 true 0 "some string" '
                                '\'some other string\' some_id')
    assert model.a == 3.4
    assert model.b == 5
    assert model.c1 is True
    assert model.c2 is False
    assert model.d1 == "some string"
    assert model.d2 == "some other string"
    assert model.e == "some_id"


def test_basetype():
    """
    Test that basetype will match each type properly.
    """
    grammar = """
        Rule:
            a1=BASETYPE
            a2=BASETYPE
            a3=BASETYPE
            a4=BASETYPE
            b=BASETYPE
            c=BASETYPE
            d=BASETYPE
            e=BASETYPE
        ;
    """

    meta = metamodel_from_str(grammar)
    assert meta
    assert meta['Rule']._tx_type is RULE_COMMON

    model = meta.model_from_str('False false true True 0 4.5 "string" some_id')

    assert model.a1 is False
    assert model.a2 is False
    assert model.a3 is True
    assert model.a4 is True
    assert model.b == 0.0
    assert model.c == 4.5
    assert model.d == "string"
    assert model.e == "some_id"


def test_float_int_number():
    """
    Test that numbers are recognized correctly.
    """
    grammar = """
        Rule:
            a=NUMBER
            b=INT
            c=FLOAT
        ;
    """
    meta = metamodel_from_str(grammar)

    model = meta.model_from_str('3.4 5 .3')
    assert model.a == 3.4
    assert type(model.a) is float
    assert model.b == 5
    assert model.c == 0.3

    model = meta.model_from_str('3 5 2.0')
    assert model.a == 3

    # NUMBER type always convert to python float
    assert type(model.a) is float

    assert model.b == 5
    assert model.c == 2
    assert type(model.c) is float


def test_float_variations():
    """
    Test different float formats and boundary anchoring.
    """
    grammar = """
        Rule: a*=FLOAT[','] ',' some_id='5i'
        ;
    """
    meta = metamodel_from_str(grammar)

<<<<<<< HEAD
    model = meta.model_from_str('3.5, .4, 5.0, 6.')
    assert len(model.a) == 4
    assert type(model.a[0]) is float
    assert type(model.a[1]) is float
    assert type(model.a[2]) is float
    assert type(model.a[3]) is float
=======
    model = meta.model_from_str('3.5, .4, 5.0, 5i')
    assert len(model.a) == 3
    assert type(model.a[0]) is float
    assert type(model.a[1]) is float
    assert type(model.a[2]) is float
    assert model.some_id == '5i'
>>>>>>> cf22658a

    # Check scientific notation
    model = meta.model_from_str('1e-2, 5i')
    assert model.a[0] == 0.01


def test_string_escaping():
    """
    Test quotes escaping inside strings.
    """
    grammar = """
        Rule: a+=STRING[','];
    """
    meta = metamodel_from_str(grammar)

    model = meta.model_from_str(r"""
    "Double quotes string", "Double quotes with 'single quotes embedded'",
    "Double quotes with \" escaped quotes",
    'Single quotes string', 'Single quotes with "double quotes embedded"',
    'Single quotes with \' escaped single quotes'
    """)

    assert model.a[0] == r"Double quotes string"
    assert model.a[1] == r"Double quotes with 'single quotes embedded'"
    assert model.a[2] == r'Double quotes with " escaped quotes'
    assert model.a[3] == r"Single quotes string"
    assert model.a[4] == r'Single quotes with "double quotes embedded"'
    assert model.a[5] == r"Single quotes with ' escaped single quotes"


def test_rule_call_forward_backward_reference():

    grammar = """
    Model: 'start' attr=Rule2;
    Rule1: 'one'|'two'|'three';
    Rule2: 'rule2' attr=Rule1;
    """
    meta = metamodel_from_str(grammar)
    assert meta
    assert set([x.__name__ for x in meta]) == set(['Model', 'Rule1', 'Rule2'])\
        .union(set(ALL_TYPE_NAMES))

    model = meta.model_from_str('start rule2 three')
    assert model
    assert model.attr
    assert model.attr.attr
    assert model.attr.attr == "three"


def test_assignment_zeroormore():

    grammar = """
    Model: 'start' attr*=Rule;     // There should be zero or more Rule-s after
                                    // 'start'
    Rule: Rule1|Rule2|Rule3;
    Rule1: a=INT;
    Rule2: b=STRING;
    Rule3: c=ID;
    """
    meta = metamodel_from_str(grammar)
    assert meta
    assert set([x.__name__ for x in meta]) == \
        set(['Model', 'Rule', 'Rule1', 'Rule2', 'Rule3'])\
        .union(set(ALL_TYPE_NAMES))

    model = meta.model_from_str('start 34 "foo"')
    assert model
    assert model.attr
    assert model.attr[0].a == 34
    assert model.attr[1].b == "foo"
    assert model.attr[0].__class__.__name__ == 'Rule1'
    assert model.attr[1].__class__.__name__ == 'Rule2'

    model = meta.model_from_str('start')
    assert model


def test_assignment_multiple_simple():
    """
    Test that multiple assignments to the same attribute will result in the
    list of values.
    """

    grammar = """
    Model: 'start' a=INT a=INT (a=INT)?;
    """
    meta = metamodel_from_str(grammar)

    model = meta.model_from_str('start 34 23 45')

    assert meta['Model']._tx_attrs['a'].cls.__name__ == 'INT'
    assert meta['Model']._tx_attrs['a'].mult == '1..*'
    assert meta['Model']._tx_attrs['a'].cont
    assert not meta['Model']._tx_attrs['a'].ref
    assert model
    assert model.a
    assert type(model.a) is list
    assert len(model.a) == 3
    assert model.a == [34, 23, 45]

    model = meta.model_from_str('start 34 23')
    assert model.a == [34, 23]


def test_assignment_multiple_different():
    """
    Test that multiple assignments of different type will result in a list of
    OBJECT.
    """

    grammar = """
    Model:
        elements*=Element
    ;
    Element:
       name=ID value=STRING | name=ID value=INT value=ID
    ;

    """
    mm = metamodel_from_str(grammar)
    assert mm['Element']._tx_attrs['name'].cls.__name__ == 'ID'
    assert mm['Element']._tx_attrs['name'].mult == '1'
    assert not mm['Element']._tx_attrs['name'].ref
    assert mm['Element']._tx_attrs['value'].cls.__name__ == 'OBJECT'
    assert mm['Element']._tx_attrs['value'].mult == '1..*'
    assert mm['Element']._tx_attrs['value'].ref


def test_assignment_oneoormore():

    grammar = """
    Model: 'start' attr+=Rule;    // There should be at least one Rule
                                 // after 'start'
    Rule: Rule1|Rule2|Rule3;
    Rule1: a=INT;
    Rule2: b=STRING;
    Rule3: c=ID;
    """
    meta = metamodel_from_str(grammar)
    assert meta
    assert set([x.__name__ for x in meta]) == \
        set(['Model', 'Rule', 'Rule1', 'Rule2', 'Rule3'])\
        .union(set(ALL_TYPE_NAMES))

    model = meta.model_from_str('start 34 "foo"')
    assert model
    assert model.attr
    assert model.attr[0].a == 34
    assert model.attr[1].b == "foo"
    assert model.attr[0].__class__.__name__ == 'Rule1'
    assert model.attr[1].__class__.__name__ == 'Rule2'

    # There must be at least one Rule matched after 'start'
    with pytest.raises(TextXSyntaxError):
        model = meta.model_from_str('start')
    assert model


def test_assignment_optional():
    grammar = """
    Model: 'start' (attr=Rule)?;    // There should be at most one Rule
                                 // after 'start'
    Rule: Rule1|Rule2|Rule3;
    Rule1: a=INT;
    Rule2: b=STRING;
    Rule3: c=ID;
    """
    meta = metamodel_from_str(grammar)
    assert meta
    assert set([x.__name__ for x in meta]) == \
        set(['Model', 'Rule', 'Rule1', 'Rule2', 'Rule3'])\
        .union(set(ALL_TYPE_NAMES))

    model = meta.model_from_str('start')
    assert model
    model = meta.model_from_str('start 34')
    assert model
    assert model.attr
    assert model.attr.a == 34
    assert model.attr.__class__.__name__ == 'Rule1'

    # There must be at most one Rule matched after 'start'
    with pytest.raises(TextXSyntaxError):
        model = meta.model_from_str('start 34 "foo"')
    assert model


def test_repetition_separator_modifier():
    """
    Match list with regex separator.
    """

    grammar = """
    Model: 'start' attr+=Rule[/,|;/];   // Here a regex match is used to
                                        // define , or ; as a separator
    Rule: Rule1|Rule2|Rule3;
    Rule1: a=INT;
    Rule2: b=STRING;
    Rule3: c=ID;
    """
    meta = metamodel_from_str(grammar)
    assert meta
    assert set([x.__name__ for x in meta]) == set(['Model', 'Rule', 'Rule1',
                                                   'Rule2', 'Rule3'])\
        .union(set(ALL_TYPE_NAMES))

    model = meta.model_from_str('start 34, "foo"; ident')
    assert model
    assert model.attr
    assert model.attr[0].a == 34
    assert model.attr[1].b == "foo"
    assert model.attr[2].c == "ident"
    assert model.attr[0].__class__.__name__ == 'Rule1'
    assert model.attr[1].__class__.__name__ == 'Rule2'
    assert model.attr[2].__class__.__name__ == 'Rule3'

    # There must be at least one Rule matched after 'start'
    with pytest.raises(TextXSyntaxError):
        model = meta.model_from_str('start')
    assert model


def test_bool_match():
    grammar = """
    Model: 'start' rule?='rule' rule2?=Rule;   // rule and rule2 attr should be
    Rule: Rule1|Rule2|Rule3;                    // true where match succeeds
    Rule1: a=INT;
    Rule2: b=STRING;
    Rule3: c=ID;
    """
    meta = metamodel_from_str(grammar)
    assert meta
    assert set([x.__name__ for x in meta]) == \
        set(['Model', 'Rule', 'Rule1', 'Rule2', 'Rule3'])\
        .union(set(ALL_TYPE_NAMES))

    model = meta.model_from_str('start rule 34')
    assert model
    assert hasattr(model, 'rule')
    assert hasattr(model, 'rule2')
    assert model.rule is True
    assert model.rule2 is True

    model = meta.model_from_str('start 34')
    assert model.rule is False
    assert model.rule2 is True

    model = meta.model_from_str('start')
    assert model.rule is False
    assert model.rule2 is False


def test_object_and_rule_reference():
    grammar = """
    Model: 'start' rules*=RuleA 'ref' ref=[RuleA];
    RuleA: 'rule' name=ID;
    """
    meta = metamodel_from_str(grammar)
    assert meta
    assert set([x.__name__ for x in meta]) == \
        set(['Model', 'RuleA'])\
        .union(set(ALL_TYPE_NAMES))

    model = meta.model_from_str('start rule rule1 rule rule2 ref rule1')
    assert model
    assert hasattr(model, 'rules')
    assert hasattr(model, 'ref')
    assert model.rules
    assert model.ref

    # Reference to first rule
    assert model.ref is model.rules[0]
    assert model.ref.__class__.__name__ == "RuleA"


def test_abstract_rule_and_object_reference():
    grammar = """
    Model: 'start' rules*=RuleA 'ref' ref=[RuleA];
    RuleA: Rule1|Rule2;
    Rule1: RuleI|RuleE;
    Rule2: 'r2' name=ID;
    RuleI: 'rI' name=ID;
    RuleE: 'rE' name=ID;
    """
    meta = metamodel_from_str(grammar)
    assert meta
    assert set([x.__name__ for x in meta]) == \
        set(['Model', 'RuleA', 'Rule1', 'Rule2', 'RuleI', 'RuleE'])\
        .union(set(ALL_TYPE_NAMES))

    model = meta.model_from_str('start r2 rule1 rE rule2 ref rule2')
    assert model
    assert hasattr(model, 'rules')
    assert hasattr(model, 'ref')
    assert model.rules
    assert model.ref

    # Reference to first rule
    assert model.ref is model.rules[1]
    assert model.ref.__class__.__name__ == "RuleE"


def test_repeat_rule_ref():
    grammar = """
    Rule: ID*;
    """
    metamodel = metamodel_from_str(grammar)

    assert metamodel['Rule']._tx_type is RULE_MATCH
    model = metamodel.model_from_str("""first second third""")
    assert model == 'firstsecondthird'


def test_repeat_strmatch():
    grammar = """
    Rule: "first"*;
    """
    metamodel = metamodel_from_str(grammar)

    model = metamodel.model_from_str("""first first""")
    assert metamodel['Rule']._tx_type is RULE_MATCH
    assert model == 'firstfirst'


def test_repeat_strmatch_with_separator():
    grammar = """
    Rule: "first"*[','];
    """
    metamodel = metamodel_from_str(grammar)

    assert metamodel['Rule']._tx_type is RULE_MATCH
    model = metamodel.model_from_str("""first, first""")
    assert model == 'first,first'


def test_empty_strmatch():
    """
    Test empty str match.
    """
    grammar = """
    Rule: first='' 'a';
    """
    mm = metamodel_from_str(grammar)
    model = mm.model_from_str('a')
    assert model


def test_empty_regexmatch():
    """
    Test emtpy regex match.
    Note, there must be at least one space between slashes or else it will be
    parsed as line comment.
    """
    grammar = """
    Rule: first=/ / 'a';
    """
    mm = metamodel_from_str(grammar)
    model = mm.model_from_str('a')
    assert model


def test_default_attribute_values():
    """
    Test default values for unsupplied base type
    attributes.
    """
    grammar = """
    First:
        'first' seconds+=Second
        ('A' a=INT)?
        ('B' b=BOOL)?
        ('C' c=STRING)?
        ('D' d=FLOAT)?
        ('E' e+=INT)?
        ('F' f*=INT)?
        ('G' g?=INT)?
    ;

    Second:
        INT|STRING
    ;
    """
    metamodel = metamodel_from_str(grammar)

    model = metamodel.model_from_str("""
            first 45 "foo" 78
    """)
    assert type(model).__name__ == "First"
    assert type(model.seconds) is list
    assert type(model.a) is int
    assert model.a == 0
    assert type(model.b) is bool
    assert model.b is False
    assert type(model.c) is text
    assert model.c == ""
    assert type(model.d) is float
    assert model.d == 0.0
    assert type(model.e) is list
    assert model.e == []
    assert type(model.f) is list
    assert model.f == []
    assert type(model.g) is bool
    assert model.g is False


def test_sequence_ordered_choice():
    """
    Test ordered choice of sequences.
    """

    grammar = """
    Model:
        ('first' a=INT b?='a_is_here' |
        'second' c=INT d?='c_is_here' |
        e=RuleA)
        'END'
    ;
    RuleA: 'rule' name=ID;
    """
    meta = metamodel_from_str(grammar, debug=True)
    assert meta
    assert set([x.__name__ for x in meta]) == \
        set(['Model', 'RuleA'])\
        .union(set(ALL_TYPE_NAMES))

    model = meta.model_from_str('first 23 a_is_here END')
    assert model.a == 23
    assert model.c == 0
    assert model.b is True
    assert model.d is False
    model = meta.model_from_str('second 32 END')
    assert model.a == 0
    assert model.c == 32
    assert model.b is False
    assert model.d is False
    model = meta.model_from_str('rule A END')
    assert model.a == 0
    assert model.c == 0
    assert model.b is False
    assert model.d is False


def test_syntactic_predicate_not():
    """
    Test negative lookahead using `not` syntactic predicate.
    """
    grammar = """
    Expression: Let | MyID | NUMBER;
    Let:
        'let'
            expr+=Expression
        'end'
    ;

    Keyword: 'let' | 'end';
    MyID: !Keyword ID;
    """
    meta = metamodel_from_str(grammar)

    model = meta.model_from_str("""
                                let let let 34 end let foo end end end
                                """)

    assert model
    assert len(model.expr) == 1
    assert model.expr[0].expr[0].expr[0] == 34
    assert model.expr[0].expr[1].expr[0] == 'foo'


def test_syntactic_predicate_and():
    """
    Test positive lookahead using `and` syntactic predicate.
    """
    grammar = """
    Model: elements+=Element;
    Element: AbeforeB | A | B;
    AbeforeB:  a='a' &'b';      // this succeeds only if 'b' follows 'a'
    A: a='a';
    B: a='b';
    """
    meta = metamodel_from_str(grammar)

    model = meta.model_from_str('a a a b')

    assert model
    assert len(model.elements) == 4
    assert model.elements[0].__class__.__name__ == 'A'
    assert model.elements[1].__class__.__name__ == 'A'
    assert model.elements[2].__class__.__name__ == 'AbeforeB'
    assert model.elements[3].__class__.__name__ == 'B'<|MERGE_RESOLUTION|>--- conflicted
+++ resolved
@@ -370,29 +370,21 @@
     Test different float formats and boundary anchoring.
     """
     grammar = """
-        Rule: a*=FLOAT[','] ',' some_id='5i'
+        Rule: a*=FLOAT[','] ',' some_id='7i'
         ;
     """
     meta = metamodel_from_str(grammar)
 
-<<<<<<< HEAD
-    model = meta.model_from_str('3.5, .4, 5.0, 6.')
+    model = meta.model_from_str('3.5, .4, 5.0, 6., 7i')
     assert len(model.a) == 4
     assert type(model.a[0]) is float
     assert type(model.a[1]) is float
     assert type(model.a[2]) is float
     assert type(model.a[3]) is float
-=======
-    model = meta.model_from_str('3.5, .4, 5.0, 5i')
-    assert len(model.a) == 3
-    assert type(model.a[0]) is float
-    assert type(model.a[1]) is float
-    assert type(model.a[2]) is float
-    assert model.some_id == '5i'
->>>>>>> cf22658a
+    assert model.some_id == '7i'
 
     # Check scientific notation
-    model = meta.model_from_str('1e-2, 5i')
+    model = meta.model_from_str('1e-2, 7i')
     assert model.a[0] == 0.01
 
 
