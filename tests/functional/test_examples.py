# -*- coding: utf-8 -*-
#######################################################################
# Name: test_examples
# Purpose: Test that examples run without errors.
# Author: Igor R. Dejanović <igor DOT dejanovic AT gmail DOT com>
# Copyright:
#    (c) 2014-2015 Igor R. Dejanović <igor DOT dejanovic AT gmail DOT com>
# License: MIT License
#######################################################################
import pytest  # noqa
import os
import sys
import glob
import imp


def test_examples():

    examples_pat = os.path.join(os.path.abspath(os.path.dirname(__file__)),
                                '../../examples/*/*.py')

<<<<<<< HEAD
    examples = [f for f in glob.glob(examples_pat)
                if not any(f.endswith(a)
                           for a in ['__init__.py', 'render_all_grammars.py'])]
=======
    # Filter out __init__.py
    examples = [f for f in
                sorted(glob.glob(examples_pat)) if f != '__init__.py']
>>>>>>> 779a8304
    for e in examples:
        print("Running example:", e)
        example_dir = os.path.dirname(e)
        sys.path.insert(0, example_dir)
        (module_name, _) = os.path.splitext(os.path.basename(e))
        (module_file, module_path, desc) = \
            imp.find_module(module_name, [example_dir])

        m = imp.load_module(module_name, module_file, module_path, desc)

        if hasattr(m, 'main'):
            m.main(debug=False)<|MERGE_RESOLUTION|>--- conflicted
+++ resolved
@@ -19,15 +19,11 @@
     examples_pat = os.path.join(os.path.abspath(os.path.dirname(__file__)),
                                 '../../examples/*/*.py')
 
-<<<<<<< HEAD
-    examples = [f for f in glob.glob(examples_pat)
+    # Filter out __init__.py and files not eligible for test run
+    examples = [f for f in
+                sorted(glob.glob(examples_pat))
                 if not any(f.endswith(a)
                            for a in ['__init__.py', 'render_all_grammars.py'])]
-=======
-    # Filter out __init__.py
-    examples = [f for f in
-                sorted(glob.glob(examples_pat)) if f != '__init__.py']
->>>>>>> 779a8304
     for e in examples:
         print("Running example:", e)
         example_dir = os.path.dirname(e)
