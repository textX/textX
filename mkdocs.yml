--- conflicted
+++ resolved
@@ -8,30 +8,19 @@
 theme: readthedocs
 extra_css: [style.css, css/version-select.css]
 
-pages:
+nav:
 - Home: index.md
 - User Guide:
-<<<<<<< HEAD
-    - Grammar: grammar.md
-    - Meta-model: metamodel.md
-    - Model: model.md
-    - Scoping: scoping.md
-    - Multi meta-model: multimetamodel.md
-    - Parser configuration: parser_config.md
-    - Visualization: visualization.md
-    - Error handling: error_handling.md
-    - Debugging: debugging.md
-    - textx command: textx_command.md
-=======
   - Grammar: grammar.md
   - Meta-model: metamodel.md
   - Model: model.md
+  - Scoping: scoping.md
+  - Multi meta-model: multimetamodel.md
   - Parser configuration: parser_config.md
   - Visualization: visualization.md
   - Error handling: error_handling.md
   - Debugging: debugging.md
   - textx command: textx_command.md
->>>>>>> 6205e26e
 - Tutorials:
   - Hello World: tutorials/hello_world.md
   - Robot: tutorials/robot.md
