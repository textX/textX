# textX changelog

All _notable_ changes to this project will be documented in this file.

The format is based on _[Keep a Changelog][keepachangelog]_, and this project
adheres to _[Semantic Versioning][semver]_.

Everything that is documented in the [official docs][textXDocs] is considered
the part of the public API.

Backward incompatible changes are marked with **(BIC)**. These changes are the
reason for the major version increase so when upgrading between major versions
please take a look at related PRs and issues and see if the change affects you.

## [Unreleased]

### Added

  - Initial implementation of TEP-001 ([#111]) allowing to specify scope
    provider behavior within the grammar itself. [#274] introduces
    the RREL (reference resolving expression language) to define how
    references are resolved. Details see `rrel.md`.
  - Parameter `should_follow` of callable type to `get_children` and
    `get_children_of_type` model API calls to decide if the element should be
    traversed. ([#281])

### Fixed

<<<<<<< HEAD
  - Fixed bug where (Ext)RelativeName scope providers accepted any referenced
    object that contained the lookup name in its name. Thanks ipa-mdl@GitHub
    ([#267])
  - Fixed bug in `flow_dsl` test project causing static files not being included
    in package build/installation. Thanks sebix@GitHub ([#272]).
  - Fixed bug, where user classes not used in the grammar caused exceptions
    ([#270]): now, when passing a list of user classes, you need to use them in
    your grammar. You can alternatively also pass a callable (see metamodel.md;
    [#273]). Also, using base classes for rules from imported grammars in 
    conjunction with user classes is not allowed and results in an exception.
  - Fixed bug in `export.py` concerning html escaping in the dot export of a
    textx meta-model ([#276]).
=======
- Fixed bug with unhashable objects during dot export ([#283])
- Fixed bug where (Ext)RelativeName scope providers accepted any referenced
  object that contained the lookup name in its name. Thanks ipa-mdl@GitHub
  ([#267])
- Fixed bug in `flow_dsl` test project causing static files not being included
  in package build/installation. Thanks sebix@GitHub ([#272]).
- Fixed bug, where user classes not used in the grammar caused exceptions
  ([#270]): now, when passing a list of user classes, you need to use them in
  your grammar. You can alternatively also pass a callable (see metamodel.md;
  [#273]). Also, using base classes for rules from imported grammars in 
  conjunction with user classes is not allowed and results in an exception.
- Fixed bug in `export.py` concerning html escaping in the dot export of a
  textx meta-model ([#276]).
>>>>>>> f5d8d48a

### Changed

  - Truncate long strings during dot export for better diagram readability ([#282]).
  - Changed `unhashable type` exception when a list is used for `name` attributes by
    raising a more informative exception and extending docs to document the issue
    and a proper way to solve it ([#40], [#266]).


## [v2.2.0] (released: 2020-08-03)

### Added

  - Initial docs for Jinja code generator support (from
    [textX-jinja](https://github.com/textX/textX-jinja)) ([#264]).
  - Analyzing grammars programmatically as plain textX models
    (`grammar_model_from_str/file`) ([#235])
  - Initial `startproject` scaffolding (from
    [textX-dev](https://github.com/textX/textX-dev)) docs ([#234])
  - Generator helper functions `get_output_filename` and `gen_file` ([#233])
  - `textx version` command ([#219])
  - Versions for languages/packages in `list-languages` and `list-generators`
    commands ([#228])
  - Added the ability to specify extra parameters during `model_from_file` or
    `model_from_str` and to define which extra parameters exist in the
    meta-model ([#243]).
  
### Fixed

  - Fixed several instances of invalid truthiness checking. Thanks
    markusschmaus@GitHub ([#250])
  - Fixed applying multiple grammar rule modifiers ([#246])
  - Fixed exception on calling `check` CLI command with relative path name.
  - Fixed return value of textx generate and check commands: we return a failure
    on error now ([#222])
  - Fixed type checking for references to builtin elements ([#218])
  
### Changed

  - User classes can now be immutable (e.g. `attr.frozen`) or can use
    `__slots__`. Thanks markusschmaus@GitHub ([#256, #260, #261])
  - Cleanup of setup configuration and install scripts [#231]
  - Dot/PlantUML rendering of meta-models: remove rendering of base types,
    improve rendering of required/optional, render match rules as a single
    table. ([#225])
  - Allow passing kwargs in `metamodel_for_file/language` registration API
    calls. ([#224])


## [v2.1.0] (released: 2019-10-12)

### Added

  - Added new function `textx.scoping.is_file_included` ([#197]).

### Changed

  - Allow passing kwargs (specially - file_name) argument when loading metamodel
    from string (needed for `textX-LS v0.1.0`) ([#211]).
  - Changed the parser rule for regex matches. Spaces are not stripped any more
    from the beginning and the end of the regexp-pattern. This could be possible
    **BIC** for some special cases [#208].
  - Changed function name `textx.scoping.get_all_models_including_attached_models`
    to `textx.scoping.get_included_models` (marked old function
    as deprecated) ([#197]).
  - Delete all models touched while loading a model, when an error occurs 
    while loading in all repositories (strong exception safety guarantee) ([#200]).


## [v2.0.1] (released: 2019-05-20)

### Added

  - [Registration and discovery] of languages and generators ([#187])
  - New textx CLI commands for listing generators and languages
    (`list-generators`, `list-languages`) and calling a generator (`generate`) ([#187])
  - Meta-models may now [reference other registered meta-models] using the
    `reference` statement ([#187])
  - Adding examples and documentation related to scope providers (related to
    model modification through scope providers) ([#168])
  - metamodel export feature for [PlantUML] ([#165])
  - `textx_isinstance` from `textx.scoping.tools` made available in `textx`
    ([#164], [#157])
  - CLI extensibility ([#162], [#161])
  - An initial version of FAQ page ([#138]). Thanks Aluriak@GitHub
  - A version of `calc.py` exercises usage of
    `text.scoping.tools.textx_isinstance()` to inspect model objects types
    during traversal. ([#136], [#123]). Thanks dkrikun@GitHub
  - A version of `calc.py` in expression example that exercises dynamically adding
    properties to object classes ([#126]). Thanks dkrikun@GitHub
  - python like imports (named import rules, scope providers affected) ([#114])
  - Added `STRICTFLOAT` as buildin type to allow to distinguish ints from floats
    in `NUMBER`. Fixed docu link ([#98]). Possible **(BIC)**
  - Added [flake8] and [coverage] checking ([#92])

### Changed

  - All textX commands implemented using textX CLI extensibility. `check`
    command reworked to support the new registration feature ([#187]) **(BIC)**
  - (Meta-)model visualization reworked as a set of textX generators ([#187]).
    **(BIC)**
  - Made scope provider implementation of `RelativeName` and `ExtRelativeName`
    more readable ([#186]). Minor functional changes, not very probable to have
    any impact (only affects model-paths containing a list not at the end of the
    path; see [#186]). Possible **(BIC)**.
  - Improved handling of abstract rules references. Improved the definition of
    rules for various cases. Docs + tests ([#185], [#166]) **(BIC)**
  - Changed the time of call of match rule object processors to be during the
    model construction. This enable proper override of base types processors and
    calls on nested match rules ([#183], [#182], [#96]). Possible **(BIC)**
  - CLI migrated to the [click] library ([#162])
  - Docs improvements ([#146], [#153], [#151]). Thanks simkimsia@GitHub.
  - `FQN` constuctor param `follow_loaded_models` removed and introduced
    callback `scope_rediction_logic` to implement arbitrary logic on FQN
    resolution ([#133], [#114], [#103]) **(BIC)**
  - Changed attribute name for the meta-model object (from `metamodel._parser`
    to `metamodel._parser_blueprint`). ([#93]) **(BIC)**
  - Started using _[Keep a Changelog][keepachangelog]_ ([#174])
  - Started using _[Semantic Versioning][semver]_ ([#174])
  - Dropped support for Python 3.3
     
### Fixed

  - White-spaces in string matches were erroneously stripped ([#188])
  - Calling of match rule object processors ([#183], [#182], [#96])
  - Circular rule references in grammars ([#173], [#159], [#155])
  - Assertion error while calling object processors with multi meta models
    (extended grammars) and custom types ([#141], [#140])
  - Using a sequence of matches and rule reference in an abstract rule choice
    alternative, and explicitly disallowing referencing more than one rule in an
    abstract rule choice alternative ([#134])
  - Unicode requirement for (meta)-model strings API parameters made strict.
    This should prevent common errors with Python 2.x. ([#120]) (related: [#99],
    [#105], [#117]). Possible **(BIC)**
  - OS incompatibility fixes (path separator). ([#114])
  - Object processors called twice for imported models ([#108], [#118])
  - Documentation and examples regarding `NUMBER` base type ([#97], [#100]).
    Thanks approxit@GitHub


## [v1.8.0] (released: 2018-10-06)

   - https://github.com/textX/textX/pull/71
     - Regular expression with group support
     - See [the
       docs](http://textx.github.io/textX/development/grammar/#matches)
       for usage.
   - https://github.com/textX/textX/pull/69
     - Added search path feature (issue #66) - search path support for model 
       files (importURI scope providers; see docs/scoping.md).
   - https://github.com/textX/textX/pull/77
     - New multi meta model support for references-only for better meta model
       modularity (referencing models without having access to the grammar, 
       see docs/multimetamodel.md).
   - https://github.com/textX/textX/pull/79
     - Fixing obj_processors calling.
   - https://github.com/textX/textX/pull/84
     - New contribution guide.
   - https://github.com/textX/textX/pull/81
     - Bugfix: lost encoding for multi meta-model.
   - https://github.com/textX/textX/pull/68
     - changed parser access in metamodel (private attribute "_parser")
   - mkdocs documentation now uses [mike] for multiversion support.

## [v1.7.1] (released: 2018-07-02)

   - Fixed bug with obj. processor call.
     https://github.com/textX/textX/issues/72
   - Fixed bug with `pos_to_linecol` in the context of multi-file models.
     https://github.com/textX/textX/issues/67
   - More tests.
   - Thanks goto40@GitHub for the above fixes/tests.

## [v1.7.0] (released: 2018-05-31)

  - A major feature of this release is multi-(meta-)model support with
    configurable resolving techniques. Thanks Pierre Bayerl (goto40@GitHub)!

    The docs sections are [here](http://textx.github.io/textX/scoping/)
    and [here](http://textx.github.io/textX/multimetamodel/).

    Details follow:
    - added new function textx.get_model.children to search arbritrary children
      using a lambda predicate.
    - remapped textx.model.get_children_of_type to the new children function
    (changed the logic, such that the root node is also checked to be model
    object).
    - added new metamodel function to register scope providers. Scope providers
    are callables, which return the referenced object.
    - added optional attribute "_tx_model_repository", see metamodel.py
      documentation
    - added attribute "scope_provider" like "obj_processors" to organize scope
      providers
    - added an optional argument to model_from_str and model_from_file:
      "pre_ref_resolution_callback": this is required internally to prepare the
      loading of other model files.
    - changed reference resolution in model.py
      - moved default resolution to textx.scoping.py
      - select the scope provider based on rule and rule-attribute (see
        scoping.py documentation)
      - added a Postponed type to postpone the resolution
      - introduced a multi-pass resolution (implemented at the end of
        parse_tree_to_objgraph; introduced new helper argument, e.g., a new
        optional argument "is_this_the_main_model" and
        "pre_ref_resolution_callback" (see metamodel.py above) to support
        reference resolution in the presence of different model files.
    - added a new module textx.scoping, to provide some scope providers (e.g. a
      fully qualified name provider) - see scoping.py:
      - full qualified names for reference names (e.g. package.package.class)
      - global scope (model distributed over different files - loaded globally)
      - import scope (model distributed over different files - loaded when
        imported)
      - relative scopes (e.g. instance.method where method is defined for the
        class of the instance in a model of classes, methods and instances)
      - selecting the metamodel based on a file pattern when loading models
    - added tests (mostly scope related - some of them also test other stuff,
      like buildins)
    - exceptions where adapted to include a file name (makes errors more
      visible)
    - The metamodel now allows to specify a global model repository. With this
      you can now share models across metamodels (before you could only do this
      within one metamodel or language).
    - The metamodel clones the parser when parsing a model file. The meta model
      holds one parser, which is clone for every model to be parsed.

      Backward incompatible change: The metamodel.parser is only a blueprint 
      and cannot be used to, e.g., determine model element positions in the
      file. Use your_model._tx_parser instead, e.g., 
      textx.get_model(obj)._tx_parser).

    - TextXModelParser now has a clone method.
      (TBC: is the clone ok: see responsibility of the method)
    - model.py: the resolution loop logic now mostly moved to a separate object
      ReferenceResolver, which holds the parser.
      - The reference resolver are build from all model files affected (loaded).
        This may involve multiple meta models.
      - Then all references are resolved in one loop.
      - Finally the helper objects (ReferenceResolver) are purged.
    - The MetaModelProvider has a clear-method now (useful for tests).
    - Added tests.

  - Backward incompatible change: match filters and object processors unified.
    Now there are only object processors but they are called for any type of
    rule and the returned value if exists is used instead of the original
    object. See [the
    docs](http://textx.github.io/textX/metamodel/#object-processors). In
    order to migrate your match filters just register them as object processors.
    
  - Backward incompatible change: all methods of `textx.model` module get a
    `get_` prefix. See [this commit](https://github.com/textX/textX/commit/90667f29604f2e67c593e5a66de11ea286cf5be0) and [the
    docs](http://textx.github.io/textX/1.7/model/#model-api)

  - Fixing FLOAT regex. Thanks Boris Marin (borismarin@GitHub)!
  - Fixing position info on obj cross ref. Thanks Daniel Elero (danixeee@GitHub)!


## [v1.6.1] (released: 2017-11-22)
  - Fixing build for PyPI.

## [v1.6] (released: 2017-11-18)

  - Fix class masking for split grammar and rule overriden. Thanks aranega@GitHub!
  - Simplifying metaclass handling. Using Python type system.
  - Fixing base namespace construction.
  - Rework of textX metaclass. Added a proper __repr__ for both instances and classes.
  - Introduced _tx_fqn class attribute.
  - Introduced six library to handle Py2/Py3 metaclass usage.
  - Simplification. Changed recursive instance resolving for an iterative.
    Thanks aranega@GitHub.
  - Cleanup. Refactorings and code reorganization.
  - textX api functions and classes are now available directly from `textx` module.

## [v1.5.2] (released:2017-11-17)

  - Fixing bug with assignments in repetition. Commit e918868.
  - Fix in resolving of attributes. Commit 8d18073.
  - More robust obj. processor call.

## [v1.5.1] (released: 2017-06-14)

  - Fixed issue #34 triggered with multiple assignments with the different types
    leading to errors in reference resolving.
  - Fixed inheritance of base types.
  - Some fixes in the docs (thanks borismarin@github).

## [v1.5] (released: 2017-05-15)

  - For a more detailed feature highlights overview for this release please see
    [what's new section in the
    docs](http://textx.github.io/textX/whatsnew/release_1_5).
  - fixed issue #27 Operator precedence. Note: backward incompatibility! Be
    sure to read [what's new section in the
    docs](http://textx.github.io/textX/whatsnew/release_1_5) before upgrade.
  - Issue #30 - match filters. See [the
    docs](http://textx.github.io/textX/metamodel/#match-filters).
  - Added support for unordered groups. See [the
    docs](http://textx.github.io/textX/grammar/#repetitions).
  - Added `_tx_metamodel` attribute on the model object for easy access to the
    language metamodel. See [the
    docs](http://textx.github.io/textX/model/#special-model-objects-attributes).
  - Fixed issue #33. Much more robust support for multiple assignments to the
    same attribute.
  - Fixes in namespace support. Import now works even for grammar defined as
    Python strings.
  - Added special attribute `_tx_position_end` on model objects with the
    information where the object ends in the input stream.
  - Added various handy functions for querying a model. See [the docs on model
    API](http://textx.github.io/textX/model/#model-api).
  - New examples and additions to the docs. Added [comparison to
    Xtext](http://textx.github.io/textX/about/comparison) for users with
    previous Xtext exposure. Added references to [ppci tutorial by Windel
    Bouwman](https://ppci.readthedocs.io/en/latest/howto/toy.html).
  - textX now have an [Emacs mode](https://github.com/novakboskov/textx-mode)!

## [v1.4] (released: 2016-05-31)

  - Significant performance improvements done in Arpeggio (see issue #22).
  - Fixed wrong rule type detection and infinite recursion in dot export for
    recursive match rules (issues #23 and #25).
  - Added new performance tests to keep track of both speed and memory
    consumption.
  - Memoization is disabled by default. Added `memoization` parameter to
    meta-model instantiation.
  - New example - IBM Rational Rhapsody format.

## [v1.3.1] (released: 2016-05-17)

  - Fixing several bugs in special cases regarding abstract rule with a single
    rule reference and match suppression.
  - Improvements in docs, tutorials and examples.

## [v1.3] (released: 2016-05-05)

  - Added support for syntactic predicates (`!` and `&`). A.K.A. negative and
    positive lookahead. Tests. Docs.
  - Added support for match suppression (operator `-`). Tests. Docs.
  - Added Entity tutorial + video.
  - Added StateMachine example from Martin Fowler's DSL book.
  - Various improvements in documentation and examples.

## [v1.2] (released: 2016-04-28)

  - Reworked rule types detection and handling. Simplified textX grammar.
  - Performance improvements.
  - Updated docs to reflect changes.
  - Additional examples. Fixing and tidying up.
  - Various improvements in the dot rendering. Added `*` prefix for abstract
    classes.
  - Extended tests. Added test for all examples.
  - Improvements in textx command.

## [v1.1.1] (released: 2016-04-01)

  - Added missing `commands` package.

## [v1.1] (released: 2016-04-01)

  - Metamodel API tiding. Some undocumented internally used attrs/methods made
    private.
  - textx command is console entry point now.
  - Some fixes and improvements in the docs and examples.

## [v1.0] (released: 2016-03-03)

  - Migrated docs to [MkDocs][MkDocs].
  - Docs improvement.
  - Fixed escaping of backslashes in the dot exporter.
  - Added `textx` command/script for (meta)model checking/visualization.

## [v0.4.2] (released: 2015-08-27)

  - Added debug parameter to `model_from_str`.
  - All prints converted to `DebugPrinter`.
  - Fixed issue when object processor is applied to the list of `BASETYPE`
    elements.
  - Fix in model export to `dot` to render proper base python type values inside
    lists.

## [v0.4.1] (released: 2015-08-08)

  - Fixed bug with multiple rule params.
  - Fixed ws rule loaded from file.
  - Fixed loading of README in setup.py to use utf-8 encoding always.
  - Added more tests.

## [v0.4] (released: 2015-05-08)

  - Reworked meta-class/objects initialization.
  - Added `_tx_` prefix to textX class and object special attributes to prevent
    name clashing with the user attributes.
  - Entity example.
  - More tests.
  - Documentation finished (except the advanced tutorial).

## [v0.3.1] (released: 2015-04-04)

  - Boolean type matching for `BASETYPE` defined attributes.
  - More tests.

## [v0.3] (released: 2015-02-10)

  - Refactoring textX grammar. Support for ordered choice of sequences. Tests.
  - Introduced new parameters to meta-model construction:

    - `ignore-case` - for case sensitive/insensitive matching.
    - `autokwd` - for matching on word boundaries for keyword-like matches.
    - `skipws` - for enabling/disabling automatic whitespace skipping.
    - `ws` - for redefinition of white-spaces.
    - `auto_init_attributes` - for auto initializing of model attributes based
      on their types.

  - Object processor callbacks.
  - Support for user meta-classes.
  - Rule modifiers (`ws`, `skipws`, `noskipws`)
  - Grammar import.
  - Meta-model redesigned.
  - Support for unicode grammars.
  - Python 2/3 compatibility.
  - Documentation. Work in progress.
  - Travis integration.

## [v0.2] (released: 2014-09-20)

  - Tests.
  - Started documentation writing.
  - A keyword-like string matches will be matched with the respect of word
    boundaries.
  - Grammar redesigned.
  - Introduced repetition operator modifiers (`eolterm`, `separator`).
  - Support for multiple attribute assignment in the same rule.
  - Position is now stored on model objects.
  - Support for model processor callbacks.
  - Filename is now accessible on model if the model is created from file.
  - Various bugfixes.

## [v0.1.2] (released: 2014-08-17)

  - Bugfix in conversion of basetypes to python.

## [v0.1.1] (released: 2014-08-17)

  - Using relative imports.

## [v0.1] (released: 2014-08-17)

  - Initial release. Most planed stuff in place.
  - XText-like language fully functional. Rules, match rules, abstract rule,
    list matches, string matches, regex matches...
  - Metamodel and model construction.
  - Export to dot.


<<<<<<< HEAD
[#282]: https://github.com/textX/textX/pull/282
[#281]: https://github.com/textX/textX/pull/281
=======
[#283]: https://github.com/textX/textX/pull/283
>>>>>>> f5d8d48a
[#276]: https://github.com/textX/textX/pull/276
[#274]: https://github.com/textX/textX/pull/274
[#273]: https://github.com/textX/textX/pull/273
[#270]: https://github.com/textX/textX/issues/270
[#272]: https://github.com/textX/textX/pull/272
[#267]: https://github.com/textX/textX/issues/267
[#266]: https://github.com/textX/textX/issues/266
[#264]: https://github.com/textX/textX/pull/264
[#261]: https://github.com/textX/textX/pull/261
[#260]: https://github.com/textX/textX/pull/260
[#256]: https://github.com/textX/textX/pull/256
[#250]: https://github.com/textX/textX/pull/250
[#246]: https://github.com/textX/textX/issues/246
[#243]: https://github.com/textX/textX/pull/243
[#235]: https://github.com/textX/textX/pull/235
[#234]: https://github.com/textX/textX/pull/234
[#233]: https://github.com/textX/textX/pull/233
[#231]: https://github.com/textX/textX/pull/231
[#228]: https://github.com/textX/textX/pull/228
[#225]: https://github.com/textX/textX/pull/225
[#224]: https://github.com/textX/textX/pull/224
[#222]: https://github.com/textX/textX/pull/222
[#219]: https://github.com/textX/textX/pull/219
[#218]: https://github.com/textX/textX/pull/218
[#211]: https://github.com/textX/textX/pull/211
[#208]: https://github.com/textX/textX/pull/208
[#200]: https://github.com/textX/textX/issues/200
[#197]: https://github.com/textX/textX/issues/197
[#188]: https://github.com/textX/textX/issues/188
[#187]: https://github.com/textX/textX/pull/187
[#186]: https://github.com/textX/textX/pull/186
[#185]: https://github.com/textX/textX/pull/185
[#183]: https://github.com/textX/textX/pull/183
[#182]: https://github.com/textX/textX/issues/182
[#174]: https://github.com/textX/textX/pull/174
[#173]: https://github.com/textX/textX/pull/173
[#168]: https://github.com/textX/textX/pull/168
[#166]: https://github.com/textX/textX/issues/166
[#165]: https://github.com/textX/textX/pull/165
[#164]: https://github.com/textX/textX/pull/164
[#162]: https://github.com/textX/textX/pull/162
[#161]: https://github.com/textX/textX/issues/161
[#159]: https://github.com/textX/textX/pull/159
[#157]: https://github.com/textX/textX/issues/157
[#155]: https://github.com/textX/textX/issues/155
[#153]: https://github.com/textX/textX/pull/153
[#151]: https://github.com/textX/textX/pull/151
[#146]: https://github.com/textX/textX/pull/146
[#141]: https://github.com/textX/textX/pull/141
[#140]: https://github.com/textX/textX/issues/140
[#138]: https://github.com/textX/textX/pull/138
[#136]: https://github.com/textX/textX/pull/136
[#134]: https://github.com/textX/textX/pull/134
[#133]: https://github.com/textX/textX/pull/133
[#126]: https://github.com/textX/textX/pull/126
[#123]: https://github.com/textX/textX/issues/123
[#120]: https://github.com/textX/textX/pull/120
[#118]: https://github.com/textX/textX/pull/118
[#117]: https://github.com/textX/textX/pull/117
[#114]: https://github.com/textX/textX/pull/114
[#111]: https://github.com/textX/textX/issues/111
[#108]: https://github.com/textX/textX/issues/108
[#105]: https://github.com/textX/textX/issues/105
[#103]: https://github.com/textX/textX/issues/103
[#100]: https://github.com/textX/textX/pull/100
[#99]: https://github.com/textX/textX/pull/99
[#98]: https://github.com/textX/textX/pull/98
[#97]: https://github.com/textX/textX/issues/97
[#96]: https://github.com/textX/textX/issues/96
[#93]: https://github.com/textX/textX/pull/93
[#92]: https://github.com/textX/textX/pull/92
[#40]: https://github.com/textX/textX/issues/40

[Unreleased]: https://github.com/textX/textX/compare/v2.2.0...HEAD
[v2.2.0]: https://github.com/textX/textX/compare/v2.1.0...v2.2.0
[v2.1.0]: https://github.com/textX/textX/compare/v2.0.1...v2.1.0
[v2.0.1]: https://github.com/textX/textX/compare/v1.8.0...v2.0.1
[v1.8.0]: https://github.com/textX/textX/compare/v1.7.1...v1.8.0
[v1.7.1]: https://github.com/textX/textX/compare/v1.7.0...v1.7.1
[v1.7.0]: https://github.com/textX/textX/compare/v1.6.1...v1.7.0
[v1.6.1]: https://github.com/textX/textX/compare/v1.6...v1.6.1
[v1.6]: https://github.com/textX/textX/compare/v1.5.2...v1.6
[v1.5.2]: https://github.com/textX/textX/compare/v1.5.1...v1.5.2
[v1.5.1]: https://github.com/textX/textX/compare/v1.5...v1.5.1
[v1.5]: https://github.com/textX/textX/compare/v1.4...v1.5
[v1.4]: https://github.com/textX/textX/compare/v1.3.1...v1.4
[v1.3.1]: https://github.com/textX/textX/compare/v1.3...v1.3.1
[v1.3]: https://github.com/textX/textX/compare/v1.2...v1.3
[v1.2]: https://github.com/textX/textX/compare/v1.1.1...v1.2
[v1.1.1]: https://github.com/textX/textX/compare/v1.1...v1.1.1
[v1.1]: https://github.com/textX/textX/compare/v1.0...v1.1
[v1.0]: https://github.com/textX/textX/compare/v0.4.2...v1.0
[v0.4.2]: https://github.com/textX/textX/compare/v0.4.1...v0.4.2
[v0.4.1]: https://github.com/textX/textX/compare/v0.4...v0.4.1
[v0.4]: https://github.com/textX/textX/compare/v0.3.1...v0.4
[v0.3.1]: https://github.com/textX/textX/compare/v0.3...v0.3.1
[v0.3]: https://github.com/textX/textX/compare/v0.2.1...v0.3
[v0.2.1]: https://github.com/textX/textX/compare/v0.2...v0.2.1
[v0.2]: https://github.com/textX/textX/compare/v0.1.2...v0.2
[v0.1.2]: https://github.com/textX/textX/compare/v0.1.1...v0.1.2
[v0.1.1]: https://github.com/textX/textX/compare/v0.1...v0.1.1
[v0.1]: https://github.com/textX/textX/compare/0f33ecb0016a8f527...v0.1


[click]: https://github.com/pallets/click
[coverage]: https://coverage.readthedocs.io/
[flake8]: http://flake8.pycqa.org/en/latest/
[keepachangelog]: https://keepachangelog.com/
[mike]: https://github.com/jimporter/mike
[MkDocs]: https://www.mkdocs.org/
[PlantUML]: http://plantuml.com/
[semver]: https://semver.org/spec/v2.0.0.html
[textXDocs]: http://textx.github.io/textX/latest/
[Registration and discovery]: http://textx.github.io/textX/latest/registration/
[reference other registered meta-models]: http://textx.github.io/textX/latest/multimetamodel/#use-case-meta-model-referencing-another-meta-model<|MERGE_RESOLUTION|>--- conflicted
+++ resolved
@@ -26,7 +26,7 @@
 
 ### Fixed
 
-<<<<<<< HEAD
+  - Fixed bug with unhashable objects during dot export ([#283])
   - Fixed bug where (Ext)RelativeName scope providers accepted any referenced
     object that contained the lookup name in its name. Thanks ipa-mdl@GitHub
     ([#267])
@@ -39,21 +39,6 @@
     conjunction with user classes is not allowed and results in an exception.
   - Fixed bug in `export.py` concerning html escaping in the dot export of a
     textx meta-model ([#276]).
-=======
-- Fixed bug with unhashable objects during dot export ([#283])
-- Fixed bug where (Ext)RelativeName scope providers accepted any referenced
-  object that contained the lookup name in its name. Thanks ipa-mdl@GitHub
-  ([#267])
-- Fixed bug in `flow_dsl` test project causing static files not being included
-  in package build/installation. Thanks sebix@GitHub ([#272]).
-- Fixed bug, where user classes not used in the grammar caused exceptions
-  ([#270]): now, when passing a list of user classes, you need to use them in
-  your grammar. You can alternatively also pass a callable (see metamodel.md;
-  [#273]). Also, using base classes for rules from imported grammars in 
-  conjunction with user classes is not allowed and results in an exception.
-- Fixed bug in `export.py` concerning html escaping in the dot export of a
-  textx meta-model ([#276]).
->>>>>>> f5d8d48a
 
 ### Changed
 
@@ -506,12 +491,9 @@
   - Export to dot.
 
 
-<<<<<<< HEAD
+[#283]: https://github.com/textX/textX/pull/283
 [#282]: https://github.com/textX/textX/pull/282
 [#281]: https://github.com/textX/textX/pull/281
-=======
-[#283]: https://github.com/textX/textX/pull/283
->>>>>>> f5d8d48a
 [#276]: https://github.com/textX/textX/pull/276
 [#274]: https://github.com/textX/textX/pull/274
 [#273]: https://github.com/textX/textX/pull/273
