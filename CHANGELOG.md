# textX changelog

All _notable_ changes to this project will be documented in this file.

The format is based on _[Keep a Changelog][keepachangelog]_, and this project
adheres to _[Semantic Versioning][semver]_.

Everything that is documented in the [official docs][textXDocs] is considered
the part of the public API.

Backward incompatible changes are marked with **(BIC)**. These changes are the
reason for the major version increase so when upgrading between major versions
please take a look at related PRs and issues and see if the change affects you.

## [Unreleased]

### Added

  - `textx version` command ([#219])
  
### Fixed

  - Fixed return value of textx generate and check commands: we return a failure
    on error now ([#222])
  - Fixed type checking for references to builtin elements ([#218])
  
### Changed

<<<<<<< HEAD
  - Dot rendering of meta-model: remove rendering of base types, improve
    rendering of required/optional, render match rules as a single table.
    ([#225])
=======
  - Allow passing kwargs in `metamodel_for_file/language` registration API
    calls. ([#224])
>>>>>>> c81d0806


## [v2.1.0] (released: 2019-10-12)

### Added

  - Added new function `textx.scoping.is_file_included` ([#197]).

### Changed

  - Allow passing kwargs (specially - file_name) argument when loading metamodel
    from string (needed for `textX-LS v0.1.0`) ([#211]).
  - Changed the parser rule for regex matches. Spaces are not stripped any more
    from the beginning and the end of the regexp-pattern. This could be possible
    **BIC** for some special cases [#208].
  - Changed function name `textx.scoping.get_all_models_including_attached_models`
    to `textx.scoping.get_included_models` (marked old function
    as deprecated) ([#197]).
  - Delete all models touched while loading a model, when an error occurs 
    while loading in all repositories (strong exception safety guarantee) ([#200]).


## [v2.0.1] (released: 2019-05-20)

### Added

  - [Registration and discovery] of languages and generators ([#187])
  - New textx CLI commands for listing generators and languages
    (`list-generators`, `list-languages`) and calling a generator (`generate`) ([#187])
  - Meta-models may now [reference other registered meta-models] using the
    `reference` statement ([#187])
  - Adding examples and documentation related to scope providers (related to
    model modification through scope providers) ([#168])
  - metamodel export feature for [PlantUML] ([#165])
  - `textx_isinstance` from `textx.scoping.tools` made available in `textx`
    ([#164], [#157])
  - CLI extensibility ([#162], [#161])
  - An initial version of FAQ page ([#138]). Thanks Aluriak@GitHub
  - A version of `calc.py` exercises usage of
    `text.scoping.tools.textx_isinstance()` to inspect model objects types
    during traversal. ([#136], [#123]). Thanks dkrikun@GitHub
  - A version of `calc.py` in expression example that exercises dynamically adding
    properties to object classes ([#126]). Thanks dkrikun@GitHub
  - python like imports (named import rules, scope providers affected) ([#114])
  - Added `STRICTFLOAT` as buildin type to allow to distinguish ints from floats
    in `NUMBER`. Fixed docu link ([#98]). Possible **(BIC)**
  - Added [flake8] and [coverage] checking ([#92])

### Changed

  - All textX commands implemented using textX CLI extensibility. `check`
    command reworked to support the new registration feature ([#187]) **(BIC)**
  - (Meta-)model visualization reworked as a set of textX generators ([#187]).
    **(BIC)**
  - Made scope provider implementation of `RelativeName` and `ExtRelativeName`
    more readable ([#186]). Minor functional changes, not very probable to have
    any impact (only affects model-paths containing a list not at the end of the
    path; see [#186]). Possible **(BIC)**.
  - Improved handling of abstract rules references. Improved the definition of
    rules for various cases. Docs + tests ([#185], [#166]) **(BIC)**
  - Changed the time of call of match rule object processors to be during the
    model construction. This enable proper override of base types processors and
    calls on nested match rules ([#183], [#182], [#96]). Possible **(BIC)**
  - CLI migrated to the [click] library ([#162])
  - Docs improvements ([#146], [#153], [#151]). Thanks simkimsia@GitHub.
  - `FQN` constuctor param `follow_loaded_models` removed and introduced
    callback `scope_rediction_logic` to implement arbitrary logic on FQN
    resolution ([#133], [#114], [#103]) **(BIC)**
  - Changed attribute name for the meta-model object (from `metamodel._parser`
    to `metamodel._parser_blueprint`). ([#93]) **(BIC)**
  - Started using _[Keep a Changelog][keepachangelog]_ ([#174])
  - Started using _[Semantic Versioning][semver]_ ([#174])
  - Dropped support for Python 3.3
     
### Fixed

  - White-spaces in string matches were erroneously stripped ([#188])
  - Calling of match rule object processors ([#183], [#182], [#96])
  - Circular rule references in grammars ([#173], [#159], [#155])
  - Assertion error while calling object processors with multi meta models
    (extended grammars) and custom types ([#141], [#140])
  - Using a sequence of matches and rule reference in an abstract rule choice
    alternative, and explicitly disallowing referencing more than one rule in an
    abstract rule choice alternative ([#134])
  - Unicode requirement for (meta)-model strings API parameters made strict.
    This should prevent common errors with Python 2.x. ([#120]) (related: [#99],
    [#105], [#117]). Possible **(BIC)**
  - OS incompatibility fixes (path separator). ([#114])
  - Object processors called twice for imported models ([#108], [#118])
  - Documentation and examples regarding `NUMBER` base type ([#97], [#100]).
    Thanks approxit@GitHub


## [v1.8.0] (released: 2018-10-06)

   - https://github.com/textX/textX/pull/71
     - Regular expression with group support
     - See [the
       docs](http://textx.github.io/textX/development/grammar/#matches)
       for usage.
   - https://github.com/textX/textX/pull/69
     - Added search path feature (issue #66) - search path support for model 
       files (importURI scope providers; see docs/scoping.md).
   - https://github.com/textX/textX/pull/77
     - New multi meta model support for references-only for better meta model
       modularity (referencing models without having access to the grammar, 
       see docs/multimetamodel.md).
   - https://github.com/textX/textX/pull/79
     - Fixing obj_processors calling.
   - https://github.com/textX/textX/pull/84
     - New contribution guide.
   - https://github.com/textX/textX/pull/81
     - Bugfix: lost encoding for multi meta-model.
   - https://github.com/textX/textX/pull/68
     - changed parser access in metamodel (private attribute "_parser")
   - mkdocs documentation now uses [mike] for multiversion support.

## [v1.7.1] (released: 2018-07-02)

   - Fixed bug with obj. processor call.
     https://github.com/textX/textX/issues/72
   - Fixed bug with `pos_to_linecol` in the context of multi-file models.
     https://github.com/textX/textX/issues/67
   - More tests.
   - Thanks goto40@GitHub for the above fixes/tests.

## [v1.7.0] (released: 2018-05-31)

  - A major feature of this release is multi-(meta-)model support with
    configurable resolving techniques. Thanks Pierre Bayerl (goto40@GitHub)!

    The docs sections are [here](http://textx.github.io/textX/scoping/)
    and [here](http://textx.github.io/textX/multimetamodel/).

    Details follow:
    - added new function textx.get_model.children to search arbritrary children
      using a lambda predicate.
    - remapped textx.model.get_children_of_type to the new children function
    (changed the logic, such that the root node is also checked to be model
    object).
    - added new metamodel function to register scope providers. Scope providers
    are callables, which return the referenced object.
    - added optional attribute "_tx_model_repository", see metamodel.py
      documentation
    - added attribute "scope_provider" like "obj_processors" to organize scope
      providers
    - added an optional argument to model_from_str and model_from_file:
      "pre_ref_resolution_callback": this is required internally to prepare the
      loading of other model files.
    - changed reference resolution in model.py
      - moved default resolution to textx.scoping.py
      - select the scope provider based on rule and rule-attribute (see
        scoping.py documentation)
      - added a Postponed type to postpone the resolution
      - introduced a multi-pass resolution (implemented at the end of
        parse_tree_to_objgraph; introduced new helper argument, e.g., a new
        optional argument "is_this_the_main_model" and
        "pre_ref_resolution_callback" (see metamodel.py above) to support
        reference resolution in the presence of different model files.
    - added a new module textx.scoping, to provide some scope providers (e.g. a
      fully qualified name provider) - see scoping.py:
      - full qualified names for reference names (e.g. package.package.class)
      - global scope (model distributed over different files - loaded globally)
      - import scope (model distributed over different files - loaded when
        imported)
      - relative scopes (e.g. instance.method where method is defined for the
        class of the instance in a model of classes, methods and instances)
      - selecting the metamodel based on a file pattern when loading models
    - added tests (mostly scope related - some of them also test other stuff,
      like buildins)
    - exceptions where adapted to include a file name (makes errors more
      visible)
    - The metamodel now allows to specify a global model repository. With this
      you can now share models across metamodels (before you could only do this
      within one metamodel or language).
    - The metamodel clones the parser when parsing a model file. The meta model
      holds one parser, which is clone for every model to be parsed.

      Backward incompatible change: The metamodel.parser is only a blueprint 
      and cannot be used to, e.g., determine model element positions in the
      file. Use your_model._tx_parser instead, e.g., 
      textx.get_model(obj)._tx_parser).

    - TextXModelParser now has a clone method.
      (TBC: is the clone ok: see responsibility of the method)
    - model.py: the resolution loop logic now mostly moved to a separate object
      ReferenceResolver, which holds the parser.
      - The reference resolver are build from all model files affected (loaded).
        This may involve multiple meta models.
      - Then all references are resolved in one loop.
      - Finally the helper objects (ReferenceResolver) are purged.
    - The MetaModelProvider has a clear-method now (useful for tests).
    - Added tests.

  - Backward incompatible change: match filters and object processors unified.
    Now there are only object processors but they are called for any type of
    rule and the returned value if exists is used instead of the original
    object. See [the
    docs](http://textx.github.io/textX/metamodel/#object-processors). In
    order to migrate your match filters just register them as object processors.
    
  - Backward incompatible change: all methods of `textx.model` module get a
    `get_` prefix. See [this commit](https://github.com/textX/textX/commit/90667f29604f2e67c593e5a66de11ea286cf5be0) and [the
    docs](http://textx.github.io/textX/1.7/model/#model-api)

  - Fixing FLOAT regex. Thanks Boris Marin (borismarin@GitHub)!
  - Fixing position info on obj cross ref. Thanks Daniel Elero (danixeee@GitHub)!


## [v1.6.1] (released: 2017-11-22)
  - Fixing build for PyPI.

## [v1.6] (released: 2017-11-18)

  - Fix class masking for split grammar and rule overriden. Thanks aranega@GitHub!
  - Simplifying metaclass handling. Using Python type system.
  - Fixing base namespace construction.
  - Rework of textX metaclass. Added a proper __repr__ for both instances and classes.
  - Introduced _tx_fqn class attribute.
  - Introduced six library to handle Py2/Py3 metaclass usage.
  - Simplification. Changed recursive instance resolving for an iterative.
    Thanks aranega@GitHub.
  - Cleanup. Refactorings and code reorganization.
  - textX api functions and classes are now available directly from `textx` module.

## [v1.5.2] (released:2017-11-17)

  - Fixing bug with assignments in repetition. Commit e918868.
  - Fix in resolving of attributes. Commit 8d18073.
  - More robust obj. processor call.

## [v1.5.1] (released: 2017-06-14)

  - Fixed issue #34 triggered with multiple assignments with the different types
    leading to errors in reference resolving.
  - Fixed inheritance of base types.
  - Some fixes in the docs (thanks borismarin@github).

## [v1.5] (released: 2017-05-15)

  - For a more detailed feature highlights overview for this release please see
    [what's new section in the
    docs](http://textx.github.io/textX/whatsnew/release_1_5).
  - fixed issue #27 Operator precedence. Note: backward incompatibility! Be
    sure to read [what's new section in the
    docs](http://textx.github.io/textX/whatsnew/release_1_5) before upgrade.
  - Issue #30 - match filters. See [the
    docs](http://textx.github.io/textX/metamodel/#match-filters).
  - Added support for unordered groups. See [the
    docs](http://textx.github.io/textX/grammar/#repetitions).
  - Added `_tx_metamodel` attribute on the model object for easy access to the
    language metamodel. See [the
    docs](http://textx.github.io/textX/model/#special-model-objects-attributes).
  - Fixed issue #33. Much more robust support for multiple assignments to the
    same attribute.
  - Fixes in namespace support. Import now works even for grammar defined as
    Python strings.
  - Added special attribute `_tx_position_end` on model objects with the
    information where the object ends in the input stream.
  - Added various handy functions for querying a model. See [the docs on model
    API](http://textx.github.io/textX/model/#model-api).
  - New examples and additions to the docs. Added [comparison to
    Xtext](http://textx.github.io/textX/about/comparison) for users with
    previous Xtext exposure. Added references to [ppci tutorial by Windel
    Bouwman](https://ppci.readthedocs.io/en/latest/howto/toy.html).
  - textX now have an [Emacs mode](https://github.com/novakboskov/textx-mode)!

## [v1.4] (released: 2016-05-31)

  - Significant performance improvements done in Arpeggio (see issue #22).
  - Fixed wrong rule type detection and infinite recursion in dot export for
    recursive match rules (issues #23 and #25).
  - Added new performance tests to keep track of both speed and memory
    consumption.
  - Memoization is disabled by default. Added `memoization` parameter to
    meta-model instantiation.
  - New example - IBM Rational Rhapsody format.

## [v1.3.1] (released: 2016-05-17)

  - Fixing several bugs in special cases regarding abstract rule with a single
    rule reference and match suppression.
  - Improvements in docs, tutorials and examples.

## [v1.3] (released: 2016-05-05)

  - Added support for syntactic predicates (`!` and `&`). A.K.A. negative and
    positive lookahead. Tests. Docs.
  - Added support for match suppression (operator `-`). Tests. Docs.
  - Added Entity tutorial + video.
  - Added StateMachine example from Martin Fowler's DSL book.
  - Various improvements in documentation and examples.

## [v1.2] (released: 2016-04-28)

  - Reworked rule types detection and handling. Simplified textX grammar.
  - Performance improvements.
  - Updated docs to reflect changes.
  - Additional examples. Fixing and tidying up.
  - Various improvements in the dot rendering. Added `*` prefix for abstract
    classes.
  - Extended tests. Added test for all examples.
  - Improvements in textx command.

## [v1.1.1] (released: 2016-04-01)

  - Added missing `commands` package.

## [v1.1] (released: 2016-04-01)

  - Metamodel API tiding. Some undocumented internally used attrs/methods made
    private.
  - textx command is console entry point now.
  - Some fixes and improvements in the docs and examples.

## [v1.0] (released: 2016-03-03)

  - Migrated docs to [MkDocs][MkDocs].
  - Docs improvement.
  - Fixed escaping of backslashes in the dot exporter.
  - Added `textx` command/script for (meta)model checking/visualization.

## [v0.4.2] (released: 2015-08-27)

  - Added debug parameter to `model_from_str`.
  - All prints converted to `DebugPrinter`.
  - Fixed issue when object processor is applied to the list of `BASETYPE`
    elements.
  - Fix in model export to `dot` to render proper base python type values inside
    lists.

## [v0.4.1] (released: 2015-08-08)

  - Fixed bug with multiple rule params.
  - Fixed ws rule loaded from file.
  - Fixed loading of README in setup.py to use utf-8 encoding always.
  - Added more tests.

## [v0.4] (released: 2015-05-08)

  - Reworked meta-class/objects initialization.
  - Added `_tx_` prefix to textX class and object special attributes to prevent
    name clashing with the user attributes.
  - Entity example.
  - More tests.
  - Documentation finished (except the advanced tutorial).

## [v0.3.1] (released: 2015-04-04)

  - Boolean type matching for `BASETYPE` defined attributes.
  - More tests.

## [v0.3] (released: 2015-02-10)

  - Refactoring textX grammar. Support for ordered choice of sequences. Tests.
  - Introduced new parameters to meta-model construction:

    - `ignore-case` - for case sensitive/insensitive matching.
    - `autokwd` - for matching on word boundaries for keyword-like matches.
    - `skipws` - for enabling/disabling automatic whitespace skipping.
    - `ws` - for redefinition of white-spaces.
    - `auto_init_attributes` - for auto initializing of model attributes based
      on their types.

  - Object processor callbacks.
  - Support for user meta-classes.
  - Rule modifiers (`ws`, `skipws`, `noskipws`)
  - Grammar import.
  - Meta-model redesigned.
  - Support for unicode grammars.
  - Python 2/3 compatibility.
  - Documentation. Work in progress.
  - Travis integration.

## [v0.2] (released: 2014-09-20)

  - Tests.
  - Started documentation writing.
  - A keyword-like string matches will be matched with the respect of word
    boundaries.
  - Grammar redesigned.
  - Introduced repetition operator modifiers (`eolterm`, `separator`).
  - Support for multiple attribute assignment in the same rule.
  - Position is now stored on model objects.
  - Support for model processor callbacks.
  - Filename is now accessible on model if the model is created from file.
  - Various bugfixes.

## [v0.1.2] (released: 2014-08-17)

  - Bugfix in conversion of basetypes to python.

## [v0.1.1] (released: 2014-08-17)

  - Using relative imports.

## [v0.1] (released: 2014-08-17)

  - Initial release. Most planed stuff in place.
  - XText-like language fully functional. Rules, match rules, abstract rule,
    list matches, string matches, regex matches...
  - Metamodel and model construction.
  - Export to dot.


<<<<<<< HEAD
[#225]: https://github.com/textX/textX/pull/225
=======
[#224]: https://github.com/textX/textX/pull/224
>>>>>>> c81d0806
[#222]: https://github.com/textX/textX/pull/222
[#219]: https://github.com/textX/textX/pull/219
[#218]: https://github.com/textX/textX/pull/218
[#211]: https://github.com/textX/textX/pull/211
[#208]: https://github.com/textX/textX/pull/208
[#200]: https://github.com/textX/textX/issues/200
[#197]: https://github.com/textX/textX/issues/197
[#188]: https://github.com/textX/textX/issues/188
[#187]: https://github.com/textX/textX/pull/187
[#186]: https://github.com/textX/textX/pull/186
[#185]: https://github.com/textX/textX/pull/185
[#183]: https://github.com/textX/textX/pull/183
[#182]: https://github.com/textX/textX/issues/182
[#174]: https://github.com/textX/textX/pull/174
[#173]: https://github.com/textX/textX/pull/173
[#168]: https://github.com/textX/textX/pull/168
[#166]: https://github.com/textX/textX/issues/166
[#165]: https://github.com/textX/textX/pull/165
[#164]: https://github.com/textX/textX/pull/164
[#162]: https://github.com/textX/textX/pull/162
[#161]: https://github.com/textX/textX/issues/161
[#159]: https://github.com/textX/textX/pull/159
[#157]: https://github.com/textX/textX/issues/157
[#155]: https://github.com/textX/textX/issues/155
[#153]: https://github.com/textX/textX/pull/153
[#151]: https://github.com/textX/textX/pull/151
[#146]: https://github.com/textX/textX/pull/146
[#141]: https://github.com/textX/textX/pull/141
[#140]: https://github.com/textX/textX/issues/140
[#138]: https://github.com/textX/textX/pull/138
[#136]: https://github.com/textX/textX/pull/136
[#134]: https://github.com/textX/textX/pull/134
[#133]: https://github.com/textX/textX/pull/133
[#126]: https://github.com/textX/textX/pull/126
[#123]: https://github.com/textX/textX/issues/123
[#120]: https://github.com/textX/textX/pull/120
[#118]: https://github.com/textX/textX/pull/118
[#117]: https://github.com/textX/textX/pull/117
[#114]: https://github.com/textX/textX/pull/114
[#108]: https://github.com/textX/textX/issues/108
[#105]: https://github.com/textX/textX/issues/105
[#103]: https://github.com/textX/textX/issues/103
[#100]: https://github.com/textX/textX/pull/100
[#99]: https://github.com/textX/textX/pull/99
[#98]: https://github.com/textX/textX/pull/98
[#97]: https://github.com/textX/textX/issues/97
[#96]: https://github.com/textX/textX/issues/96
[#93]: https://github.com/textX/textX/pull/93
[#92]: https://github.com/textX/textX/pull/92

[Unreleased]: https://github.com/textX/textX/compare/v2.1.0...HEAD
[v2.1.0]: https://github.com/textX/textX/compare/v2.0.1...v2.1.0
[v2.0.1]: https://github.com/textX/textX/compare/v1.8.0...v2.0.1
[v1.8.0]: https://github.com/textX/textX/compare/v1.7.1...v1.8.0
[v1.7.1]: https://github.com/textX/textX/compare/v1.7.0...v1.7.1
[v1.7.0]: https://github.com/textX/textX/compare/v1.6.1...v1.7.0
[v1.6.1]: https://github.com/textX/textX/compare/v1.6...v1.6.1
[v1.6]: https://github.com/textX/textX/compare/v1.5.2...v1.6
[v1.5.2]: https://github.com/textX/textX/compare/v1.5.1...v1.5.2
[v1.5.1]: https://github.com/textX/textX/compare/v1.5...v1.5.1
[v1.5]: https://github.com/textX/textX/compare/v1.4...v1.5
[v1.4]: https://github.com/textX/textX/compare/v1.3.1...v1.4
[v1.3.1]: https://github.com/textX/textX/compare/v1.3...v1.3.1
[v1.3]: https://github.com/textX/textX/compare/v1.2...v1.3
[v1.2]: https://github.com/textX/textX/compare/v1.1.1...v1.2
[v1.1.1]: https://github.com/textX/textX/compare/v1.1...v1.1.1
[v1.1]: https://github.com/textX/textX/compare/v1.0...v1.1
[v1.0]: https://github.com/textX/textX/compare/v0.4.2...v1.0
[v0.4.2]: https://github.com/textX/textX/compare/v0.4.1...v0.4.2
[v0.4.1]: https://github.com/textX/textX/compare/v0.4...v0.4.1
[v0.4]: https://github.com/textX/textX/compare/v0.3.1...v0.4
[v0.3.1]: https://github.com/textX/textX/compare/v0.3...v0.3.1
[v0.3]: https://github.com/textX/textX/compare/v0.2.1...v0.3
[v0.2.1]: https://github.com/textX/textX/compare/v0.2...v0.2.1
[v0.2]: https://github.com/textX/textX/compare/v0.1.2...v0.2
[v0.1.2]: https://github.com/textX/textX/compare/v0.1.1...v0.1.2
[v0.1.1]: https://github.com/textX/textX/compare/v0.1...v0.1.1
[v0.1]: https://github.com/textX/textX/compare/0f33ecb0016a8f527...v0.1


[click]: https://github.com/pallets/click
[coverage]: https://coverage.readthedocs.io/
[flake8]: http://flake8.pycqa.org/en/latest/
[keepachangelog]: https://keepachangelog.com/
[mike]: https://github.com/jimporter/mike
[MkDocs]: https://www.mkdocs.org/
[PlantUML]: http://plantuml.com/
[semver]: https://semver.org/spec/v2.0.0.html
[textXDocs]: http://textx.github.io/textX/latest/
[Registration and discovery]: http://textx.github.io/textX/latest/registration/
[reference other registered meta-models]: http://textx.github.io/textX/latest/multimetamodel/#use-case-meta-model-referencing-another-meta-model<|MERGE_RESOLUTION|>--- conflicted
+++ resolved
@@ -26,14 +26,11 @@
   
 ### Changed
 
-<<<<<<< HEAD
-  - Dot rendering of meta-model: remove rendering of base types, improve
-    rendering of required/optional, render match rules as a single table.
-    ([#225])
-=======
+  - Dot/PlantUML rendering of meta-models: remove rendering of base types,
+    improve rendering of required/optional, render match rules as a single
+    table. ([#225])
   - Allow passing kwargs in `metamodel_for_file/language` registration API
     calls. ([#224])
->>>>>>> c81d0806
 
 
 ## [v2.1.0] (released: 2019-10-12)
@@ -439,11 +436,8 @@
   - Export to dot.
 
 
-<<<<<<< HEAD
 [#225]: https://github.com/textX/textX/pull/225
-=======
 [#224]: https://github.com/textX/textX/pull/224
->>>>>>> c81d0806
 [#222]: https://github.com/textX/textX/pull/222
 [#219]: https://github.com/textX/textX/pull/219
 [#218]: https://github.com/textX/textX/pull/218
