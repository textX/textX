--- conflicted
+++ resolved
@@ -35,18 +35,15 @@
 
 ### Changed
 
-<<<<<<< HEAD
   - Made scope provider implementation of `RelativeName` and `ExtRelativeName`
     more readable ([#186]). Minor functional changes, not very probable to have
     any impact (only affects model-paths containing a list not at the end of the
     path; see [#186]). Possible **(BIC)**.
-=======
   - Improved handling of abstract rules references. Improved the definition of
     rules for various cases. Docs + tests ([#185], [#166]) **(BIC)**
   - Changed the time of call of match rule object processors to be during the
     model construction. This enable proper override of base types processors and
     calls on nested match rules ([#183], [#182], [#96]). Possible **(BIC)**
->>>>>>> 5796ac38
   - CLI migrated to the [click] library ([#162])
   - Docs improvements ([#146], [#153], [#151]). Thanks simkimsia@GitHub.
   - `FQN` constuctor param `follow_loaded_models` removed and introduced
