--- conflicted
+++ resolved
@@ -12,17 +12,11 @@
 import traceback
 from collections import OrderedDict
 from arpeggio import Parser, Sequence, NoMatch, EOF, Terminal
-<<<<<<< HEAD
-from .exceptions import TextXSyntaxError, TextXSemanticError
-from .const import MULT_OPTIONAL, MULT_ONE, MULT_ONEORMORE, MULT_ZEROORMORE, \
-    RULE_COMMON, RULE_ABSTRACT, RULE_MATCH, MULT_ASSIGN_ERROR, UNKNOWN_OBJ_ERROR
-from .textx import PRIMITIVE_PYTHON_TYPES
-=======
 from textx.exceptions import TextXSyntaxError, TextXSemanticError
 from textx.const import MULT_OPTIONAL, MULT_ONE, MULT_ONEORMORE, \
-    MULT_ZEROORMORE, RULE_COMMON, RULE_ABSTRACT, RULE_MATCH
+    MULT_ZEROORMORE, RULE_COMMON, RULE_ABSTRACT, RULE_MATCH, \
+    MULT_ASSIGN_ERROR, UNKNOWN_OBJ_ERROR
 from textx.lang import PRIMITIVE_PYTHON_TYPES
->>>>>>> 30bb5314
 if sys.version < '3':
     text = unicode  # noqa
 else:
