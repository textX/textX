# Robot tutorial

In this tutorial we will build a simple robot language to demonstrate
the basic workflow when working with textX.

---

## Robot language

When building a DSL, we should first do a domain analysis, to see which concepts
we have and what their relationships and constraints are. In the following
paragraph a short analysis is done. Important concepts are emphasized.

<<<<<<< HEAD
In this case we want an imperative language that should define robot movement on
an imaginary grid.  Robot should `move` in four base `direction`. We will
call these directions `up, down, left` and `right` (you could use north,
south, west and east if you like).  Additionally, we shall have the robot's
coordinates given as the x, y `position`.  For simplicity our robot can move in
discrete `steps`. In each movement the robot can move by 1 or more steps, but in
the same direction. Coordinates are given as pairs of integer numbers. The robot will
have an `initial position`. If not given explicitly it is assumed that
this position is `(0, 0)`.
=======
In this case we want an imperative language that should define `robot` movement
on the imaginary grid.  Robot should `move` in four base `direction`. We will
call these directions `up, down, left` and `right` (you could use north, south,
west and east if you like).  Additionally, we shall have a robot coordinate
given in x, y `position`.  For simplicity, our robot can move in discrete
`steps`. In each movement robot can move by 1 or more steps but in the same
direction. Coordinate is given as a pair of integer numbers. Robot will have an
`initial position`. If not given explicitly it is assumed that position is `(0,
0)`.
>>>>>>> 5569eeca


So, lets build a simple robot language.


## Grammar

First, we need to define a grammar for the language. In textX the grammar will
also define a meta-model (a.k.a. abstract syntax) for the language which can be
visualized and be used as a part of the documentation.

Usually, we start by outlining some program in the language we are building.

<<<<<<< HEAD
Here is an example of the *program* in the robot language:
=======
Here is an example *program* on robot language:
>>>>>>> 5569eeca

    begin
        initial 3, 1
        up 4
        left 9
        down
        right 1
    end

We have `begin` and `end` keywords that define the beginning and end of the
program. In this case we could do without these keywords but lets have it to
make it more interesting.

In between those two keywords we have a sequence of instructions. First
instruction will position our robot at coordinates `(3, 1)`. After that robot
will move `up 4 steps`, `left 9 steps`, `down 1 step` (1 step is the default)
and finally `1 step to the right`.

Lets start with the grammar definition. We shall start in a top-down manner so lets
first define a program as a whole.

    Program:
      'begin'
        commands*=Command
      'end'
    ;


Here we see that our program is defined with a sequence of:

* string match (`'begin'`),
* zero or more assignment to `commands` attribute,
* string match (`'end'`).

String matches will require literal strings given at the begin and end of the
program. If this is not satisfied, a syntax error will be raised. This whole rule
(`Program`) will create a class with the same name in the meta-model. Each
program will be an instance of this class. `commands` assignment will result in
a python attribute `commands` on the instance of the `Program` class. This attribute
will be of Python `list` type (because `*=` assignment is used).  Each element
of this list will be a specific command.

Now, we see that we have different types of commands. The first command has two
parameters and it defines the robot's initial position. Other commands have one or
zero parameters and define the robot's movement.

To state that some textX rule is specialised in 2 or more rules we use an
abstract rule. For `Command` we shall define two specializations:
`InitialCommand` and `MoveCommand` like this:

    Command:
      InitialCommand | MoveCommand
    ;

An abstract rule is given as an ordered choice of other rules. This can be read as
_Each command is either an InitialCommand or MoveCommand_.


Lets now define a command for setting the initial position.

    InitialCommand:
      'initial' x=INT ',' y=INT
    ;

This rule specifies the `InitialCommand` class in the meta-model. Each initial
position command will be an instance of this class.

So, this command should start with the keyword `initial` after which we give an
integer number (base type rule `INT` - this number will be available as
the attribute `x` on the `InitialCommand` instance). After this, a separator `,` is
required after which we have the `y` coordinate as an integer number (this will be
available as attribute `y`). Using the base type rule `INT`, the matched number from
input string will automatically be converted to python type `int`.

Now, lets define a movement command. We know that this command consists of
direction identifier and optional number of steps (if not given,
it will be 1 by default).

    MoveCommand:
      direction=Direction (steps=INT)?
    ;

So, the movement command model object will have two attributes.
`direction` attribute will define one of the four possible directions and
`steps` attribute will be an integer that will hold how many steps a robot
will move in the given direction. Steps are optional so if not given in the program,
the syntax will still be correct. Notice, that the default of 1 is not
specified in the grammar. The grammar deals with syntax constraints. Additional
semantics will be handled later in the model/object processors (see below).

Now, the missing part is the `Direction` rule referenced from the previous rule.
This rule will define what can be written as a direction.  We will define this
rule like this:

    Direction:
      "up"|"down"|"left"|"right"
    ;

This kind of rule is called a *match rule*. This rule does not result in a new
object. It consists of an ordered choice of simple matches (string, regex), base
type rules (INT, STRING, BOOL...) and/or other match rule references.

The result of this match will be assigned to the attribute from which it was
referenced. If a base type was used it will be converted to a proper python type.
If not, it will be a python string that will contain the text that was matched
from the input.

In this case one of the four words will be matched and that string will be assigned
to the `direction` attribute of the `MoveCommand` instance.

The final touch to the grammar is a definition of the comment rule. We want to
comment our robot code, right?

In textX a special rule called `Comment` is used for that purpose.
Lets define a C-style single line comments.

    Comment:
      /\/\/.*$/
    ;

Our grammar is done. Save it as the `robot.tx` file. The content of this file should
now be:

    Program:
      'begin'
        commands*=Command
      'end'
    ;

    Command:
      InitialCommand | MoveCommand
    ;

    InitialCommand:
      'initial' x=INT ',' y=INT
    ;

    MoveCommand:
      direction=Direction (steps=INT)?
    ;

    Direction:
      "up"|"down"|"left"|"right"
    ;

    Comment:
      /\/\/.*$/
    ;

Notice that we have not constrained initial position command to be specified
just once at the beginning of the program. This basically means that this
command can be given multiple times throughout the program. I will leave as an
exercise to the reader to implement this constraint.

<<<<<<< HEAD
## Instantiating meta-model

In order to parse our models we first need to construct a meta-model. A
textX meta-model is a Python object that contains all classes that can be
instantiated in our model. For each grammar rule a class is created.
Additionally, the meta-model contains a parser that knows how to parse input
strings. From the parsed input (parse tree) the meta-model will create a model.

Meta-models are created from our grammar description, in this case
`robot.tx` file:

```python
from textx.metamodel import metamodel_from_file
robot_mm = metamodel_from_file('robot.tx')
```

=======
>>>>>>> 5569eeca
Next step during language design is meta-model visualization. It is usually
easier to comprehend our language if it is rendered graphically. To do so we use
the excellent [GraphViz](http://www.graphviz.org/) software package and its DSL for
graph specification called *dot*. It is a textual language for visual graph
definition.

<<<<<<< HEAD
Lets export our meta-model to the dot language.

```python
from textx.export import metamodel_export
metamodel_export(robot_mm, 'robot_meta.dot')
```

The first parameter is our meta-model object, while the second one is an output dot
filename.
=======
Lets check our meta-model and export it to the dot language.

    $ textx visualize robot.tx
    Meta-model OK.
    Generating 'robot.tx.dot' file for meta-model.
    To convert to png run 'dot -Tpng -O robot.tx.dot'
>>>>>>> 5569eeca

`dot` file can be opened with a dot viewer (there are many to choose from) or
transformed with `dot` tool to raster or vector graphics.

For example:

    dot -Tpng robot_meta.dot -O robot_meta.png

This command will create a `png` image out of the `dot` file.

![Robot meta-model](../images/robot.tx.dot.png)


## Instantiating meta-model

In order to parse our models we first need to construct a meta-model. A
textX meta-model is a Python object that contains all classes that can be
instantiated in our model. For each grammar rule a class is created.
Additionally, meta-model contains a parser that knows how to parse input
strings. From parsed input (parse tree) meta-model will create a model.

Meta-models are created from our grammar description, in this case
`robot.tx` file:

```python
from textx.metamodel import metamodel_from_file
robot_mm = metamodel_from_file('robot.tx')
```

!!! note
    This meta-model can be used to parse multiple models.

## Instantiating model

Now, when we have our meta-model we can parse models from strings or external
textual files.

```python
robot_model = robot_mm.model_from_file('program.rbt')
```

This command will parse file `program.rbt` and construct our robot model.
If this file does not match our language a syntax error will be raised on the
first encountered error.

In the same manner as the meta-model visualization we can visualize our model too.

    $ textx visualize robot.tx program.rbt
    Meta-model OK.
    Model OK.
    Generating 'robot.tx.dot' file for meta-model.
    To convert to png run 'dot -Tpng -O robot.tx.dot'
    Generating 'program.rbt.dot' file for model.
    To convert to png run 'dot -Tpng -O program.rbt.dot'

This will create `program.dot` file that can be visualized using proper viewer
or transformed to an image.

    dot -Tpng program.dot -O program.png

For the robot program above we should get an image like this:

![Robot program](../images/program.rbt.dot.png)


## Interpreting the model

When we have successfully parsed and loaded our model/program (or mogram or
prodel ;) ) we can do various stuff. Usually what you would like to do is to
translate your program to some other language (Java, Python, C#, Ruby,...) or
you build an interpreter that will evaluate/interpret your model directly.
Or you could analyse your model, extract informations from it etc. It is up to
you to decide.

We will show here how to build a simple interpreter that will move the robot
from the initial position and print the position of the robot after each
command.

Lets imagine that we have a robot that understands our language.

    class Robot(object):

      def __init__(self):
        # Initial position is (0,0)
        self.x = 0
        self.y = 0

      def __str__(self):
        return "Robot position is {}, {}.".format(self.x, self.y)

Now, our robot will have an `interpret` method that accepts our robot model and
runs it. At each step, this method will update the robot's position and print it.

    def interpret(self, model):

        # model is an instance of Program
        for c in model.commands:

            if c.__class__.__name__ == "InitialCommand":
                print("Setting position to: {}, {}".format(c.x, c.y))
                self.x = c.x
                self.y = c.y
            else:
                dir = c.direction
                print("Going {} for {} step(s).".format(dir, c.steps))

                move = {
                    "up": (0, 1),
                    "down": (0, -1),
                    "left": (-1, 0),
                    "right": (1, 0)
                }[dir]

                # Calculate new robot position
                self.x += c.steps * move[0]
                self.y += c.steps * move[1]

            print(self)

Now lets pass our `robot_model` to `Robot` instance and see what happens.

```python
robot = Robot()
robot.interpret(robot_model)
```

You should get this output:

    Setting position to: 3, 1
    Robot position is 3, 1.
    Going up for 4 step(s).
    Robot position is 3, 5.
    Going left for 9 step(s).
    Robot position is -6, 5.
    Going down for 0 step(s).
    Robot position is -6, 5.
    Going right for 1 step(s).
    Robot position is -5, 5.

It is *almost* correct. We can see that the robot moves down 0 steps because we
have not defined the steps for `down` command and haven't done anything yet to
implement the default value of 1.

The best way to implement the default value for a step is to use the so called [object
processor](../metamodel.md#object-processors) for the `MoveCommand`.
Object processor is a callable that gets called whenever textX parses and
instantiates an object of a particular class. Use `register_obj_processors`
method on meta-model to register callables/processors for classes your wish to
process in some way immediately after instantiation.

Lets define our processor for the `MoveCommand`.

```python
def move_command_processor(move_cmd):

  # If steps is not given, set it do default value of 1.
  if move_cmd.steps == 0:
    move_cmd.steps = 1
```

Now, register this processor on the meta-model. After meta-model construction add a
line for registration.

```python
robot_mm.register_obj_processors({'MoveCommand': move_command_processor})
```

`register_obj_processors` accepts a dictionary keyed by class name. The
values are callables that should handle instances of the given class.

If you run robot interpreter again you will get an output like this:

    Setting position to: 3, 1
    Robot position is 3, 1.
    Going up for 4 step(s).
    Robot position is 3, 5.
    Going left for 9 step(s).
    Robot position is -6, 5.
    Going down for 1 step(s).
    Robot position is -6, 4.
    Going right for 1 step(s).
    Robot position is -5, 4.

And now our robot behaves as expected!

!!! note
    The code from this tutorial can be found in the
    [examples/robot](https://github.com/igordejanovic/textX/tree/master/examples/robot)
    folder.

    Next, you can read [the Entity tutorial](entity.md) where you can see how to
    generate the source code from your models.
<|MERGE_RESOLUTION|>--- conflicted
+++ resolved
@@ -7,21 +7,10 @@
 
 ## Robot language
 
-When building a DSL, we should first do a domain analysis, to see which concepts
-we have and what their relationships and constraints are. In the following
+When building a DSL we should first do a domain analysis, to see what concepts
+do we have and what are their relationships and constraints. In the following
 paragraph a short analysis is done. Important concepts are emphasized.
 
-<<<<<<< HEAD
-In this case we want an imperative language that should define robot movement on
-an imaginary grid.  Robot should `move` in four base `direction`. We will
-call these directions `up, down, left` and `right` (you could use north,
-south, west and east if you like).  Additionally, we shall have the robot's
-coordinates given as the x, y `position`.  For simplicity our robot can move in
-discrete `steps`. In each movement the robot can move by 1 or more steps, but in
-the same direction. Coordinates are given as pairs of integer numbers. The robot will
-have an `initial position`. If not given explicitly it is assumed that
-this position is `(0, 0)`.
-=======
 In this case we want an imperative language that should define `robot` movement
 on the imaginary grid.  Robot should `move` in four base `direction`. We will
 call these directions `up, down, left` and `right` (you could use north, south,
@@ -31,7 +20,6 @@
 direction. Coordinate is given as a pair of integer numbers. Robot will have an
 `initial position`. If not given explicitly it is assumed that position is `(0,
 0)`.
->>>>>>> 5569eeca
 
 
 So, lets build a simple robot language.
@@ -43,13 +31,9 @@
 also define a meta-model (a.k.a. abstract syntax) for the language which can be
 visualized and be used as a part of the documentation.
 
-Usually, we start by outlining some program in the language we are building.
-
-<<<<<<< HEAD
-Here is an example of the *program* in the robot language:
-=======
+Usually we start by outlining some program in the language we are building.
+
 Here is an example *program* on robot language:
->>>>>>> 5569eeca
 
     begin
         initial 3, 1
@@ -63,12 +47,12 @@
 program. In this case we could do without these keywords but lets have it to
 make it more interesting.
 
-In between those two keywords we have a sequence of instructions. First
-instruction will position our robot at coordinates `(3, 1)`. After that robot
+In between those two keywords we have a sequence of instruction. First
+instruction will position our robot at coordinate `(3, 1)`. After that robot
 will move `up 4 steps`, `left 9 steps`, `down 1 step` (1 step is the default)
 and finally `1 step to the right`.
 
-Lets start with the grammar definition. We shall start in a top-down manner so lets
+Lets start with grammar definition. We shall start in a top-down manner so lets
 first define a program as a whole.
 
     Program:
@@ -78,23 +62,23 @@
     ;
 
 
-Here we see that our program is defined with a sequence of:
+Here we see that our program is defined with sequence of:
 
 * string match (`'begin'`),
 * zero or more assignment to `commands` attribute,
 * string match (`'end'`).
 
-String matches will require literal strings given at the begin and end of the
-program. If this is not satisfied, a syntax error will be raised. This whole rule
+String matches will require literal strings given at the begin and end of
+program. If this is not satisfied a syntax error will be raised. This whole rule
 (`Program`) will create a class with the same name in the meta-model. Each
 program will be an instance of this class. `commands` assignment will result in
-a python attribute `commands` on the instance of the `Program` class. This attribute
+a python attribute `commands` on the instance of `Program` class. This attribute
 will be of Python `list` type (because `*=` assignment is used).  Each element
 of this list will be a specific command.
 
-Now, we see that we have different types of commands. The first command has two
-parameters and it defines the robot's initial position. Other commands have one or
-zero parameters and define the robot's movement.
+Now, we see that we have different types of commands. First command has two
+parameters and it defines the robot initial position. Other commands has one or
+zero parameters and define the robot movement.
 
 To state that some textX rule is specialised in 2 or more rules we use an
 abstract rule. For `Command` we shall define two specializations:
@@ -104,29 +88,29 @@
       InitialCommand | MoveCommand
     ;
 
-An abstract rule is given as an ordered choice of other rules. This can be read as
-_Each command is either an InitialCommand or MoveCommand_.
-
-
-Lets now define a command for setting the initial position.
+Abstract rule is given as ordered choice of other rules. This can be read as
+_Each command is either a InitialCommand or MoveCommand_.
+
+
+Lets now define command for setting initial position.
 
     InitialCommand:
       'initial' x=INT ',' y=INT
     ;
 
-This rule specifies the `InitialCommand` class in the meta-model. Each initial
+This rule specifies a class `InitialCommand` in the meta-model. Each initial
 position command will be an instance of this class.
 
 So, this command should start with the keyword `initial` after which we give an
 integer number (base type rule `INT` - this number will be available as
-the attribute `x` on the `InitialCommand` instance). After this, a separator `,` is
-required after which we have the `y` coordinate as an integer number (this will be
-available as attribute `y`). Using the base type rule `INT`, the matched number from
-input string will automatically be converted to python type `int`.
+attribute `x` on the `InitialCommand` instance), than a separator `,` is
+required after which we have `y` coordinate as integer number (this will be
+available as attribute `y`). Using base type rule `INT` matched number from
+input string will be automatically converted to python type `int`.
 
 Now, lets define a movement command. We know that this command consists of
-direction identifier and optional number of steps (if not given,
-it will be 1 by default).
+direction identifier and optional number of steps (if not given the default will
+be 1).
 
     MoveCommand:
       direction=Direction (steps=INT)?
@@ -135,12 +119,12 @@
 So, the movement command model object will have two attributes.
 `direction` attribute will define one of the four possible directions and
 `steps` attribute will be an integer that will hold how many steps a robot
-will move in the given direction. Steps are optional so if not given in the program,
-the syntax will still be correct. Notice, that the default of 1 is not
+will move in given direction. Steps are optional so if not given in the program
+it will still be a correct syntax. Notice, that the default of 1 is not
 specified in the grammar. The grammar deals with syntax constraints. Additional
-semantics will be handled later in the model/object processors (see below).
-
-Now, the missing part is the `Direction` rule referenced from the previous rule.
+semantics will be handled later in model/object processors (see below).
+
+Now, the missing part is `Direction` rule referenced from the previous rule.
 This rule will define what can be written as a direction.  We will define this
 rule like this:
 
@@ -149,15 +133,15 @@
     ;
 
 This kind of rule is called a *match rule*. This rule does not result in a new
-object. It consists of an ordered choice of simple matches (string, regex), base
+object. It consists of ordered choice of simple matches (string, regex), base
 type rules (INT, STRING, BOOL...) and/or other match rule references.
 
 The result of this match will be assigned to the attribute from which it was
-referenced. If a base type was used it will be converted to a proper python type.
+referenced. If base type was used it will be converted in a proper python type.
 If not, it will be a python string that will contain the text that was matched
 from the input.
 
-In this case one of the four words will be matched and that string will be assigned
+In this case a one of 4 words will be matched and that string will be assigned
 to the `direction` attribute of the `MoveCommand` instance.
 
 The final touch to the grammar is a definition of the comment rule. We want to
@@ -170,7 +154,7 @@
       /\/\/.*$/
     ;
 
-Our grammar is done. Save it as the `robot.tx` file. The content of this file should
+Our grammar is done. Save it in `robot.tx` file. The content of this file should
 now be:
 
     Program:
@@ -200,62 +184,31 @@
     ;
 
 Notice that we have not constrained initial position command to be specified
-just once at the beginning of the program. This basically means that this
+just once on the beginning of the program. This basically means that this
 command can be given multiple times throughout the program. I will leave as an
 exercise to the reader to implement this constraint.
 
-<<<<<<< HEAD
-## Instantiating meta-model
-
-In order to parse our models we first need to construct a meta-model. A
-textX meta-model is a Python object that contains all classes that can be
-instantiated in our model. For each grammar rule a class is created.
-Additionally, the meta-model contains a parser that knows how to parse input
-strings. From the parsed input (parse tree) the meta-model will create a model.
-
-Meta-models are created from our grammar description, in this case
-`robot.tx` file:
-
-```python
-from textx.metamodel import metamodel_from_file
-robot_mm = metamodel_from_file('robot.tx')
-```
-
-=======
->>>>>>> 5569eeca
 Next step during language design is meta-model visualization. It is usually
-easier to comprehend our language if it is rendered graphically. To do so we use
-the excellent [GraphViz](http://www.graphviz.org/) software package and its DSL for
+easier to comprehend our language if rendered graphically. To do so we use
+excellent [GraphViz](http://www.graphviz.org/) software package and its DSL for
 graph specification called *dot*. It is a textual language for visual graph
 definition.
 
-<<<<<<< HEAD
-Lets export our meta-model to the dot language.
-
-```python
-from textx.export import metamodel_export
-metamodel_export(robot_mm, 'robot_meta.dot')
-```
-
-The first parameter is our meta-model object, while the second one is an output dot
-filename.
-=======
 Lets check our meta-model and export it to the dot language.
 
     $ textx visualize robot.tx
     Meta-model OK.
     Generating 'robot.tx.dot' file for meta-model.
     To convert to png run 'dot -Tpng -O robot.tx.dot'
->>>>>>> 5569eeca
-
-`dot` file can be opened with a dot viewer (there are many to choose from) or
+
+`dot` file can be opened with dot viewer (there are many to choose from) or
 transformed with `dot` tool to raster or vector graphics.
 
 For example:
 
     dot -Tpng robot_meta.dot -O robot_meta.png
 
-This command will create a `png` image out of the `dot` file.
+This command will create `png` image out of `dot` file.
 
 ![Robot meta-model](../images/robot.tx.dot.png)
 
@@ -288,11 +241,11 @@
 robot_model = robot_mm.model_from_file('program.rbt')
 ```
 
-This command will parse file `program.rbt` and construct our robot model.
-If this file does not match our language a syntax error will be raised on the
-first encountered error.
-
-In the same manner as the meta-model visualization we can visualize our model too.
+This command will parse file `program.rbt` and constructs our robot model.
+In this file does not match our language a syntax error will be raised on the
+first error encountered.
+
+In the same manner as meta-model visualization we can visualize our model too.
 
     $ textx visualize robot.tx program.rbt
     Meta-model OK.
@@ -303,7 +256,7 @@
     To convert to png run 'dot -Tpng -O program.rbt.dot'
 
 This will create `program.dot` file that can be visualized using proper viewer
-or transformed to an image.
+or transformed to image.
 
     dot -Tpng program.dot -O program.png
 
@@ -312,16 +265,16 @@
 ![Robot program](../images/program.rbt.dot.png)
 
 
-## Interpreting the model
+## Interpreting model
 
 When we have successfully parsed and loaded our model/program (or mogram or
-prodel ;) ) we can do various stuff. Usually what you would like to do is to
+prodel ;) ) we can do various stuff. Usually what would you like to do is to
 translate your program to some other language (Java, Python, C#, Ruby,...) or
-you build an interpreter that will evaluate/interpret your model directly.
+you could build an interpreter that will evaluate/interpret your model directly.
 Or you could analyse your model, extract informations from it etc. It is up to
 you to decide.
 
-We will show here how to build a simple interpreter that will move the robot
+We will show here how to build a simple interpreter that will start the robot
 from the initial position and print the position of the robot after each
 command.
 
@@ -338,7 +291,7 @@
         return "Robot position is {}, {}.".format(self.x, self.y)
 
 Now, our robot will have an `interpret` method that accepts our robot model and
-runs it. At each step, this method will update the robot's position and print it.
+runs it. At each step this method will update the robot position and print it.
 
     def interpret(self, model):
 
@@ -366,7 +319,7 @@
 
             print(self)
 
-Now lets pass our `robot_model` to `Robot` instance and see what happens.
+Now lets give our `robot_model` to `Robot` instance and see what happens.
 
 ```python
 robot = Robot()
@@ -386,28 +339,28 @@
     Going right for 1 step(s).
     Robot position is -5, 5.
 
-It is *almost* correct. We can see that the robot moves down 0 steps because we
+It is *almost* correct. We can see that down movement is for 0 steps because we
 have not defined the steps for `down` command and haven't done anything yet to
-implement the default value of 1.
-
-The best way to implement the default value for a step is to use the so called [object
-processor](../metamodel.md#object-processors) for the `MoveCommand`.
+implement default of 1.
+
+The best way to implement default value for step is to use so called [object
+processor](../metamodel.md#object-processors) for `MoveCommand`.
 Object processor is a callable that gets called whenever textX parses and
-instantiates an object of a particular class. Use `register_obj_processors`
+instantiates an object of particular class. Use `register_obj_processors`
 method on meta-model to register callables/processors for classes your wish to
 process in some way immediately after instantiation.
 
-Lets define our processor for the `MoveCommand`.
+Lets define our processor for `MoveCommand`.
 
 ```python
 def move_command_processor(move_cmd):
 
-  # If steps is not given, set it do default value of 1.
+  # If steps is not given, set it do default 1 value.
   if move_cmd.steps == 0:
     move_cmd.steps = 1
 ```
 
-Now, register this processor on the meta-model. After meta-model construction add a
+Now, register this processor on meta-model. After meta-model construction add a
 line for registration.
 
 ```python
@@ -417,7 +370,7 @@
 `register_obj_processors` accepts a dictionary keyed by class name. The
 values are callables that should handle instances of the given class.
 
-If you run robot interpreter again you will get an output like this:
+If you run robot interpreter again you will get output like this:
 
     Setting position to: 3, 1
     Robot position is 3, 1.
@@ -438,4 +391,4 @@
     folder.
 
     Next, you can read [the Entity tutorial](entity.md) where you can see how to
-    generate the source code from your models.
+    generate source code from your models.
