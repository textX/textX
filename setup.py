--- conflicted
+++ resolved
@@ -1,11 +1,7 @@
 #!/usr/bin/env python
 # -*- coding: utf-8 -*-
 __author__ = "Igor R. Dejanović <igor DOT dejanovic AT gmail DOT com>"
-<<<<<<< HEAD
 __version__ = "0.2-dev"
-=======
-__version__ = "0.1.1"
->>>>>>> 7352c18d
 
 from setuptools import setup
 
