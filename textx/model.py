--- conflicted
+++ resolved
@@ -464,7 +464,6 @@
                 .format(obj_ref.obj_name, obj_ref.cls.__name__, (line, col)),
                 line=line, col=col)
 
-<<<<<<< HEAD
         # If this object has attributes (created using a common rule)
         for obj, attr, crossref in parser._crossrefs:
             attr_value = getattr(obj, attr.name)
@@ -474,55 +473,13 @@
             else:
                 setattr(obj, attr.name, resolved)
         del parser._crossrefs[:]
-=======
-        def _resolve_obj_attributes(o):
-            if parser.debug:
-                parser.dprint("RESOLVING CLASS: {}"
-                              .format(o.__class__.__name__))
-            if id(o) in resolved_set:
-                return
-            resolved_set.add(id(o))
-
-            # If this object has attributes (created using a common rule)
-            if hasattr(o.__class__, "_tx_attrs"):
-                for attr in o.__class__._tx_attrs.values():
-                    if parser.debug:
-                        parser.dprint("RESOLVING ATTR: {}".format(attr.name))
-                        parser.dprint("mult={}, ref={}, con={}".format(
-                                      attr.mult,
-                                      attr.ref, attr.cont))
-                    attr_value = getattr(o, attr.name)
-                    if attr.mult in [MULT_ONEORMORE, MULT_ZEROORMORE]:
-                        for idx, list_attr_value in enumerate(attr_value):
-                            if attr.ref:
-                                if attr.cont:
-                                    _resolve_obj_attributes(list_attr_value)
-                                else:
-                                    attr_value[idx] = \
-                                        _resolve_link_rule_ref(list_attr_value)
-                    else:
-                        if attr.ref:
-                            if attr.cont:
-                                _resolve_obj_attributes(attr_value)
-                            else:
-                                setattr(o, attr.name,
-                                        _resolve_link_rule_ref(attr_value))
-
-        _resolve_obj_attributes(model)
->>>>>>> dfa96c11
 
     def call_obj_processors(model_obj):
         """
         Depth-first model object processing.
         """
-<<<<<<< HEAD
-
-        metaclass = type(model_obj)
-        if type(model_obj) not in PRIMITIVE_PYTHON_TYPES:
-=======
         try:
             metaclass = metamodel[model_obj.__class__.__name__]
->>>>>>> dfa96c11
             for metaattr in metaclass._tx_attrs.values():
                 # If attribute is containment reference go down
                 if metaattr.ref and metaattr.cont:
